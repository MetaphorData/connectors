--- conflicted
+++ resolved
@@ -1,16 +1,5 @@
-<<<<<<< HEAD
-class ConnectorConfig:
-    """
-    Pydantic dataclass Config for metaphor connector configurations
-    """
-
-    validate_default = True
-    extra = "forbid"
-    coerce_numbers_to_str = True
-=======
 from pydantic import ConfigDict
 
 ConnectorConfig = ConfigDict(
     validate_default=True, extra="forbid", coerce_numbers_to_str=True
-)
->>>>>>> bd3b2954
+)