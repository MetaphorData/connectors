import json
import tempfile
from typing import Any, Callable, Dict, Type, TypeVar
from urllib.parse import urlparse

import requests
from pydantic import parse_obj_as

from metaphor.common.logger import debug_files, get_logger

logger = get_logger()
T = TypeVar("T")


class ApiError(Exception):
    def __init__(self, url: str, status_code: int, error_msg: str) -> None:
        self.status_code = status_code
        self.error_msg = error_msg
        super().__init__(f"call {url} api failed: {status_code}\n{error_msg}")


<<<<<<< HEAD
class ApiReqest:
    @staticmethod
    def get_request(
        url: str,
        headers: Dict[str, str],
        type_: Type[T],
        transform_response: Callable[[requests.Response], Any] = lambda r: r.json(),
    ) -> T:
        """Generic get api request to make third part api call and return with customized data class"""

        result = requests.get(url, headers=headers)
        if result.status_code == 200:
            logger.debug(json.dumps(result.json(), indent=2))
            return parse_obj_as(type_, transform_response(result))
        else:
            raise ApiError(url, result.status_code, result.content.decode())
=======
def get_request(
    url: str,
    headers: Dict[str, str],
    type_: Type[T],
    transform_response: Callable[[requests.Response], Any] = lambda r: r.json(),
) -> T:
    """Generic get api request to make third part api call and return with customized data class"""

    result = requests.get(url, headers=headers)
    if result.status_code == 200:
        # Add JSON response to log.zip
        file_name = f"{urlparse(url).path[1:].replace('/', u'__')}.json"
        out_file = f"{tempfile.mkdtemp()}/{file_name}"
        with open(out_file, "w") as fp:
            json.dump(result.json(), fp, indent=2)
        debug_files.append(out_file)

        return parse_obj_as(type_, transform_response(result))
    else:
        raise ApiError(url, result.status_code, result.content.decode())
>>>>>>> e6c8aabc
<|MERGE_RESOLUTION|>--- conflicted
+++ resolved
@@ -19,7 +19,6 @@
         super().__init__(f"call {url} api failed: {status_code}\n{error_msg}")
 
 
-<<<<<<< HEAD
 class ApiReqest:
     @staticmethod
     def get_request(
@@ -29,32 +28,15 @@
         transform_response: Callable[[requests.Response], Any] = lambda r: r.json(),
     ) -> T:
         """Generic get api request to make third part api call and return with customized data class"""
-
         result = requests.get(url, headers=headers)
         if result.status_code == 200:
-            logger.debug(json.dumps(result.json(), indent=2))
+            # Add JSON response to log.zip
+            file_name = f"{urlparse(url).path[1:].replace('/', u'__')}.json"
+            out_file = f"{tempfile.mkdtemp()}/{file_name}"
+            with open(out_file, "w") as fp:
+                json.dump(result.json(), fp, indent=2)
+            debug_files.append(out_file)
+
             return parse_obj_as(type_, transform_response(result))
         else:
-            raise ApiError(url, result.status_code, result.content.decode())
-=======
-def get_request(
-    url: str,
-    headers: Dict[str, str],
-    type_: Type[T],
-    transform_response: Callable[[requests.Response], Any] = lambda r: r.json(),
-) -> T:
-    """Generic get api request to make third part api call and return with customized data class"""
-
-    result = requests.get(url, headers=headers)
-    if result.status_code == 200:
-        # Add JSON response to log.zip
-        file_name = f"{urlparse(url).path[1:].replace('/', u'__')}.json"
-        out_file = f"{tempfile.mkdtemp()}/{file_name}"
-        with open(out_file, "w") as fp:
-            json.dump(result.json(), fp, indent=2)
-        debug_files.append(out_file)
-
-        return parse_obj_as(type_, transform_response(result))
-    else:
-        raise ApiError(url, result.status_code, result.content.decode())
->>>>>>> e6c8aabc
+            raise ApiError(url, result.status_code, result.content.decode())