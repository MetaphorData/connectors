--- conflicted
+++ resolved
@@ -1,8 +1,3 @@
-<<<<<<< HEAD
-import logging
-=======
-from dataclasses import dataclass
->>>>>>> 101de903
 from datetime import datetime, timezone
 from typing import Dict, List, Optional
 
@@ -10,24 +5,11 @@
 from snowflake.connector.cursor import DictCursor, SnowflakeCursor
 
 from metaphor.common.event_util import EventUtil
-<<<<<<< HEAD
+from metaphor.common.logging import get_logger
 from metaphor.snowflake.auth import connect
 from metaphor.snowflake.config import SnowflakeRunConfig
 from metaphor.snowflake.filter import SnowflakeFilter
-=======
-from metaphor.common.logging import get_logger
-from metaphor.snowflake.auth import SnowflakeAuthConfig, connect
->>>>>>> 101de903
-from metaphor.snowflake.utils import (
-    DatasetInfo,
-<<<<<<< HEAD
-    QueryWithParam,
-    async_execute,
-    include_table,
-=======
-    SnowflakeTableType,
->>>>>>> 101de903
-)
+from metaphor.snowflake.utils import DatasetInfo, SnowflakeTableType, include_table
 
 try:
     import snowflake.connector
