--- conflicted
+++ resolved
@@ -4,11 +4,7 @@
 
 ## Setup
 
-<<<<<<< HEAD
-We recommend creating a dedicated Snowflake user with limited permission for the connector to use by running the following statements using `ACCOUNTADMIN` role:
-=======
-We recommend creating a separate Snowflake user with limited permissions for the connector to use. You can use the following statements to create a role and grant it to the user.
->>>>>>> 00dd61c8
+We recommend creating a dedicated Snowflake user with limited permissions for the connector to use by running the following statements using `ACCOUNTADMIN` role:
 
 ```sql
 set warehouse = '<warehouse>';
