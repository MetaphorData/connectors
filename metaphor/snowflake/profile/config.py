--- conflicted
+++ resolved
@@ -1,8 +1,4 @@
-<<<<<<< HEAD
-from typing import Optional
-=======
-from dataclasses import dataclass, field
->>>>>>> fddf003d
+from dataclasses import field
 
 from pydantic.dataclasses import dataclass
 from serde import deserialize
