<<<<<<< HEAD
import logging
from typing import Dict, List, Tuple
=======
from dataclasses import dataclass
from typing import Dict, List, Optional, Tuple
>>>>>>> 101de903

from snowflake.connector import SnowflakeConnection

from metaphor.common.event_util import EventUtil
<<<<<<< HEAD
from metaphor.snowflake.auth import connect
=======
from metaphor.common.logging import get_logger
from metaphor.snowflake.auth import SnowflakeAuthConfig, connect
>>>>>>> 101de903
from metaphor.snowflake.extractor import SnowflakeExtractor
from metaphor.snowflake.filter import SnowflakeFilter
from metaphor.snowflake.profile.config import SnowflakeProfileRunConfig
from metaphor.snowflake.utils import (
    DatasetInfo,
    QueryWithParam,
    SnowflakeTableType,
    async_execute,
    include_table,
)

try:
    import snowflake.connector
except ImportError:
    print("Please install metaphor[snowflake] extra\n")
    raise

from metaphor.models.metadata_change_event import (
    DataPlatform,
    Dataset,
    DatasetFieldStatistics,
    DatasetLogicalID,
    EntityType,
    FieldStatistics,
    MetadataChangeEvent,
)

from metaphor.common.extractor import BaseExtractor

logger = get_logger(__name__)


<<<<<<< HEAD
=======
@deserialize
@dataclass
class SnowflakeProfileRunConfig(SnowflakeAuthConfig):
    # A list of databases to include. Includes all databases if not specified.
    target_databases: Optional[List[str]] = None

    # max number of concurrent queries to database
    max_concurrency: Optional[int] = DEFAULT_THREAD_POOL_SIZE

    # exclude views from profiling
    exclude_views: bool = True


>>>>>>> 101de903
class SnowflakeProfileExtractor(BaseExtractor):
    """Snowflake data profile extractor"""

    @staticmethod
    def config_class():
        return SnowflakeProfileRunConfig

    def __init__(self):
        self.max_concurrency = None
        self.exclude_views = None
        self._datasets: Dict[str, Dataset] = {}

    async def extract(
        self, config: SnowflakeProfileRunConfig
    ) -> List[MetadataChangeEvent]:
        assert isinstance(config, SnowflakeProfileExtractor.config_class())

        logger.info("Fetching data profile from Snowflake")
        self.max_concurrency = config.max_concurrency
        self.exclude_views = config.exclude_views

        conn = connect(config)

        with conn:
            cursor = conn.cursor()

            filter = config.filter.normalize()

            databases = (
                self.fetch_databases(cursor)
                if filter.includes is None
                else list(filter.includes.keys())
            )

            for database in databases:
                tables = self._fetch_tables(cursor, database, config.account, filter)
                logger.info(f"Include {len(tables)} tables from {database}")

                self._fetch_columns_async(conn, tables)

        logger.debug(self._datasets)

        return [EventUtil.build_dataset_event(d) for d in self._datasets.values()]

    def _fetch_tables(
        self,
        cursor,
        database: str,
        account: str,
        filter: SnowflakeFilter,
    ) -> Dict[str, DatasetInfo]:
        try:
            cursor.execute("USE " + database)
        except snowflake.connector.errors.ProgrammingError:
            raise ValueError(f"Invalid or inaccessible database {database}")

        cursor.execute(SnowflakeExtractor.FETCH_TABLE_QUERY)

        tables: Dict[str, DatasetInfo] = {}
        for row in cursor:
            schema, name, table_type = row[0], row[1], row[2]
            if self.exclude_views and table_type != SnowflakeTableType.BASE_TABLE.value:
                # exclude both view and temporary table
                continue

            full_name = SnowflakeExtractor.table_fullname(database, schema, name)
            if not include_table(database, schema, name, filter):
                logger.info(f"Ignore {full_name} due to filter config")
                continue

            self._datasets[full_name] = self._init_dataset(account, full_name)
            tables[full_name] = DatasetInfo(database, schema, name, table_type)

        return tables

    FETCH_COLUMNS_QUERY = """
        SELECT column_name, data_type, is_nullable
        FROM information_schema.columns
        WHERE table_schema = %s AND table_name = %s
        ORDER BY ordinal_position
        """

    def _fetch_columns_async(
        self, conn: SnowflakeConnection, tables: Dict[str, DatasetInfo]
    ) -> None:
        queries = {
            fullname: QueryWithParam(
                self.FETCH_COLUMNS_QUERY, (dataset.schema, dataset.name)
            )
            for fullname, dataset in tables.items()
        }
        results = async_execute(conn, queries, "fetch_columns", self.max_concurrency)

        column_info_map = {}
        profile_queries = {}
        for full_name, columns in results.items():
            dataset = tables[full_name]
            column_info = [
                (name, data_type, nullable == "YES")
                for name, data_type, nullable in columns
            ]
            column_info_map[full_name] = column_info
            profile_queries[full_name] = QueryWithParam(
                SnowflakeProfileExtractor._build_profiling_query(
                    column_info, dataset.schema, dataset.name
                )
            )

        profiles = async_execute(
            conn, profile_queries, "profile_columns", self.max_concurrency
        )

        for full_name, profile in profiles.items():
            dataset = self._datasets[full_name]

            SnowflakeProfileExtractor._parse_profiling_result(
                column_info_map[full_name], profile[0], dataset
            )

    @staticmethod
    def _build_profiling_query(
        columns: List[Tuple[str, str, bool]], schema: str, name: str
    ) -> str:
        query = ["SELECT COUNT(1) ROW_COUNT"]

        for column, data_type, nullable in columns:
            query.append(f', COUNT(DISTINCT "{column}")')

            if nullable:
                query.append(f', COUNT_IF("{column}" is NULL)')

            if SnowflakeProfileExtractor._is_numeric(data_type):
                query.extend(
                    [
                        f', MIN("{column}")',
                        f', MAX("{column}")',
                        f', AVG("{column}")',
                        f', STDDEV(cast("{column}" as double))',
                    ]
                )

        query.append(f' FROM "{schema}"."{name}"')

        return "".join(query)

    @staticmethod
    def _parse_profiling_result(
        columns: List[Tuple[str, str, bool]], results: Tuple, dataset: Dataset
    ) -> None:
        assert (
            dataset.field_statistics is not None
            and dataset.field_statistics.field_statistics is not None
        )
        fields = dataset.field_statistics.field_statistics

        assert len(results) > 1
        row_count = int(results[0])

        index = 1
        for column, data_type, nullable in columns:
            unique_values = float(results[index])
            index += 1

            if nullable:
                nulls = float(results[index]) if results[index] else 0.0
                index += 1
            else:
                nulls = 0.0

            if SnowflakeProfileExtractor._is_numeric(data_type):
                min_value = float(results[index]) if results[index] else None
                index += 1
                max_value = float(results[index]) if results[index] else None
                index += 1
                avg = float(results[index]) if results[index] else None
                index += 1
                stddev = float(results[index]) if results[index] else None
                index += 1
            else:
                min_value, max_value, avg, stddev = None, None, None, None

            fields.append(
                FieldStatistics(
                    field_path=column,
                    distinct_value_count=unique_values,
                    null_value_count=nulls,
                    nonnull_value_count=(row_count - nulls),
                    min_value=min_value,
                    max_value=max_value,
                    average=avg,
                    std_dev=stddev,
                )
            )

        assert index == len(results)

    @staticmethod
    def _is_numeric(data_type: str) -> bool:
        return data_type in ["NUMBER", "FLOAT"]

    @staticmethod
    def _init_dataset(account: str, full_name: str) -> Dataset:
        dataset = Dataset()
        dataset.entity_type = EntityType.DATASET
        dataset.logical_id = DatasetLogicalID(
            name=full_name, account=account, platform=DataPlatform.SNOWFLAKE
        )

        dataset.field_statistics = DatasetFieldStatistics(field_statistics=[])

        return dataset<|MERGE_RESOLUTION|>--- conflicted
+++ resolved
@@ -1,20 +1,10 @@
-<<<<<<< HEAD
-import logging
 from typing import Dict, List, Tuple
-=======
-from dataclasses import dataclass
-from typing import Dict, List, Optional, Tuple
->>>>>>> 101de903
 
 from snowflake.connector import SnowflakeConnection
 
 from metaphor.common.event_util import EventUtil
-<<<<<<< HEAD
+from metaphor.common.logging import get_logger
 from metaphor.snowflake.auth import connect
-=======
-from metaphor.common.logging import get_logger
-from metaphor.snowflake.auth import SnowflakeAuthConfig, connect
->>>>>>> 101de903
 from metaphor.snowflake.extractor import SnowflakeExtractor
 from metaphor.snowflake.filter import SnowflakeFilter
 from metaphor.snowflake.profile.config import SnowflakeProfileRunConfig
@@ -47,22 +37,6 @@
 logger = get_logger(__name__)
 
 
-<<<<<<< HEAD
-=======
-@deserialize
-@dataclass
-class SnowflakeProfileRunConfig(SnowflakeAuthConfig):
-    # A list of databases to include. Includes all databases if not specified.
-    target_databases: Optional[List[str]] = None
-
-    # max number of concurrent queries to database
-    max_concurrency: Optional[int] = DEFAULT_THREAD_POOL_SIZE
-
-    # exclude views from profiling
-    exclude_views: bool = True
-
-
->>>>>>> 101de903
 class SnowflakeProfileExtractor(BaseExtractor):
     """Snowflake data profile extractor"""
 
