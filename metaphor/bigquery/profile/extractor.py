--- conflicted
+++ resolved
@@ -141,13 +141,8 @@
             data_type = field.native_type
             nullable = field.nullable
 
-<<<<<<< HEAD
             if data_type not in TYPES_WITHOUT_DISTINCT_VALUES:
-                query.append(f", COUNT(DISTINCT {column})")
-=======
-            if data_type != "RECORD":
                 query.append(f", COUNT(DISTINCT `{column}`)")
->>>>>>> aab10ca3
 
             if nullable:
                 query.append(f", COUNTIF(`{column}` is NULL)")
