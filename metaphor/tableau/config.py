--- conflicted
+++ resolved
@@ -34,15 +34,12 @@
     user_password: Optional[TableauPasswordAuthConfig]
 
     # Snowflake data source account
-<<<<<<< HEAD
     snowflake_account: Optional[str] = None
 
     # BigQuery data source project name to project ID map
     bigquery_project_name_to_id_map: Dict[str, str] = dataclasses.field(
         default_factory=dict
     )
-=======
-    snowflake_account: Optional[str]
 
-    disable_preview_image: bool = False
->>>>>>> c5d558c1
+    # whether to disable Chart preview image
+    disable_preview_image: bool = False