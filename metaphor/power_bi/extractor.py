import json
import re
import tempfile
from time import sleep
from typing import Any, Callable, Collection, Dict, List, Optional, Type, TypeVar

import requests
from metaphor.models.crawler_run_metadata import Platform
from metaphor.models.metadata_change_event import (
    Chart,
    ChartType,
    Dashboard,
    DashboardInfo,
    DashboardLogicalID,
    DashboardPlatform,
    DashboardUpstream,
    DataPlatform,
    EntityType,
)
from metaphor.models.metadata_change_event import PowerBIApp as PbiApp
from metaphor.models.metadata_change_event import PowerBIColumn as PbiColumn
from metaphor.models.metadata_change_event import PowerBIDashboardType
from metaphor.models.metadata_change_event import (
    PowerBIDataset as VirtualViewPowerBIDataset,
)
from metaphor.models.metadata_change_event import PowerBIDatasetTable, PowerBIInfo
from metaphor.models.metadata_change_event import PowerBIMeasure as PbiMeasure
from metaphor.models.metadata_change_event import PowerBIWorkspace as PbiWorkspace
from metaphor.models.metadata_change_event import (
    SourceInfo,
    VirtualView,
    VirtualViewLogicalID,
    VirtualViewType,
)
from pydantic import BaseModel, parse_obj_as

from metaphor.common.entity_id import EntityId, dataset_fullname, to_dataset_entity_id
from metaphor.common.event_util import ENTITY_TYPES
from metaphor.common.extractor import BaseExtractor
from metaphor.common.logger import get_logger
from metaphor.common.utils import chunks, unique_list
from metaphor.power_bi.config import PowerBIRunConfig
from metaphor.power_bi.power_query_parser import PowerQueryParser

try:
    import msal
except ImportError:
    print("Please install metaphor[power_bi] extra\n")
    raise


logger = get_logger(__name__)


class PowerBIApp(BaseModel):
    id: str
    name: str
    workspaceId: str


class PowerBIDataSource(BaseModel):
    datasourceType: str
    datasourceId: str
    connectionDetails: Any
    gatewayId: str


class PowerBIDataset(BaseModel):
    id: str
    name: str
    webUrl: Optional[str]


class PowerBIDashboard(BaseModel):
    id: str
    displayName: str
    webUrl: Optional[str]


class PowerBIWorkspace(BaseModel):
    id: str
    name: str
    isReadOnly: bool
    type: str


class PowerBIReport(BaseModel):
    id: str
    name: str
    datasetId: Optional[str] = None
    reportType: str
    webUrl: Optional[str]


class PowerBITile(BaseModel):
    id: str
    title: str = ""
    datasetId: str = ""
    reportId: str = ""
    embedUrl: Optional[str]


class PowerBITableColumn(BaseModel):
    name: str
    datatype: str = "unknown"


class PowerBITableMeasure(BaseModel):
    name: str
    expression: str = ""


class PowerBITable(BaseModel):
    name: str
    columns: List[PowerBITableColumn] = []
    measures: List[PowerBITableMeasure] = []
    source: List[Any] = []


class WorkspaceInfoDataset(BaseModel):
    id: str
    name: str
    tables: List[PowerBITable] = []

    description: str = ""
    ContentProviderType: str = ""
    CreatedDate: str = ""

    upstreamDataflows: Any
    upstreamDatasets: Any


class WorkspaceInfoDashboard(BaseModel):
    id: str
    appId: Optional[str] = None
    displayName: str


class WorkspaceInfoReport(BaseModel):
    id: str
    appId: Optional[str] = None
    name: str
    datasetId: Optional[str] = None
    description: str = ""


class WorkspaceInfo(BaseModel):
    id: str
    name: str
    type: str
    state: str
    reports: List[WorkspaceInfoReport] = []
    datasets: List[WorkspaceInfoDataset] = []
    dashboards: List[WorkspaceInfoDashboard] = []


class PowerBIClient:
    AUTHORITY = "https://login.microsoftonline.com/{tenant_id}"
    SCOPES = ["https://analysis.windows.net/powerbi/api/.default"]
    API_ENDPOINT = "https://api.powerbi.com/v1.0/myorg"

    # Only include active workspaces. Ignore personal workspaces & legacy workspaces.
    GROUPS_FILTER = "state eq 'Active' and type eq 'Workspace'"

    # https://docs.microsoft.com/en-us/rest/api/power-bi/admin/workspace-info-post-workspace-info#request-body
    MAX_WORKSPACES_PER_SCAN = 100

    def __init__(self, config: PowerBIRunConfig):
        self._headers = {"Authorization": self.retrieve_access_token(config)}

    def retrieve_access_token(self, config: PowerBIRunConfig) -> str:
        app = msal.ConfidentialClientApplication(
            config.client_id,
            authority=self.AUTHORITY.format(tenant_id=config.tenant_id),
            client_credential=config.secret,
        )
        token = None
        token = app.acquire_token_silent(self.SCOPES, account=None)
        if not token:
            logger.info(
                "No suitable token exists in cache. Let's get a new one from AAD."
            )
            token = app.acquire_token_for_client(scopes=self.SCOPES)

        return f"Bearer {token['access_token']}"

    def get_groups(self) -> List[PowerBIWorkspace]:
        # https://docs.microsoft.com/en-us/rest/api/power-bi/admin/groups-get-groups-as-admin
        url = f"{self.API_ENDPOINT}/admin/groups?$top=5000&$filter={PowerBIClient.GROUPS_FILTER}"
        return self._call_get(
            url, List[PowerBIWorkspace], transform_response=lambda r: r.json()["value"]
        )

    def get_apps(self) -> List[PowerBIApp]:
        # https://docs.microsoft.com/en-us/rest/api/power-bi/admin/apps-get-apps-as-admin
        url = f"{self.API_ENDPOINT}/admin/apps"
        return self._call_get(
            url, List[PowerBIApp], transform_response=lambda r: r.json()["value"]
        )

    def get_tiles(self, dashboard_id: str) -> List[PowerBITile]:
        # https://docs.microsoft.com/en-us/rest/api/power-bi/admin/dashboards-get-tiles-as-admin
        url = f"{self.API_ENDPOINT}/admin/dashboards/{dashboard_id}/tiles"
        return self._call_get(
            url, List[PowerBITile], transform_response=lambda r: r.json()["value"]
        )

    def get_datasets(self, group_id: str) -> List[PowerBIDataset]:
        # https://docs.microsoft.com/en-us/rest/api/power-bi/admin/datasets-get-datasets-in-group-as-admin
        url = f"{self.API_ENDPOINT}/admin/groups/{group_id}/datasets"
        return self._call_get(
            url, List[PowerBIDataset], transform_response=lambda r: r.json()["value"]
        )

    def get_dashboards(self, group_id: str) -> List[PowerBIDashboard]:
        # https://docs.microsoft.com/en-us/rest/api/power-bi/admin/dashboards-get-dashboards-in-group-as-admin
        url = f"{self.API_ENDPOINT}/admin/groups/{group_id}/dashboards"
        return self._call_get(
            url, List[PowerBIDashboard], transform_response=lambda r: r.json()["value"]
        )

    def get_reports(self, group_id: str) -> List[PowerBIReport]:
        # https://docs.microsoft.com/en-us/rest/api/power-bi/admin/reports-get-reports-in-group-as-admin
        url = f"{self.API_ENDPOINT}/admin/groups/{group_id}/reports"
        return self._call_get(
            url, List[PowerBIReport], transform_response=lambda r: r.json()["value"]
        )

    def get_workspace_info(self, workspace_ids: List[str]) -> List[WorkspaceInfo]:
        def create_scan() -> str:
            # https://docs.microsoft.com/en-us/rest/api/power-bi/admin/workspace-info-post-workspace-info
            url = f"{self.API_ENDPOINT}/admin/workspaces/getInfo"
            request_body = {"workspaces": workspace_ids}
            result = requests.post(
                url,
                headers=self._headers,
                params={
                    "datasetExpressions": True,
                    "datasetSchema": True,
                    "datasourceDetails": True,
                    "getArtifactUsers": True,
                    "lineage": True,
                },
                data=request_body,
            )

            assert result.status_code == 202, (
                "Workspace scan create failed, "
                f"workspace_ids: {workspace_ids}, "
                f"response: [{result.status_code}] {result.content.decode()}"
            )

            scan_id = result.json()["id"]
            logger.info(f"Create a scan, id: {scan_id}")

            return result.json()["id"]

        def wait_for_scan_result(scan_id: str, max_timeout_in_secs: int = 30) -> bool:
            # https://docs.microsoft.com/en-us/rest/api/power-bi/admin/workspace-info-get-scan-status
            url = f"{self.API_ENDPOINT}/admin/workspaces/scanStatus/{scan_id}"

            waiting_time = 0
            sleep_time = 1
            while True:
                result = requests.get(url, headers=self._headers)
                if result.status_code != 200:
                    return False
                if result.json()["status"] == "Succeeded":
                    return True
                if waiting_time >= max_timeout_in_secs:
                    break
                waiting_time += sleep_time
                logger.info(f"Sleep {sleep_time} sec, wait for scan_id: {scan_id}")
                sleep(sleep_time)
            return False

        def transform_scan_result(response: requests.Response) -> dict:
            # Write output to file to help debug issues
            fd, name = tempfile.mkstemp(suffix=".json")
            with open(fd, "w") as fp:
                fp.write(response.text)
            logger.info(f"Scan result written to {name}")

            return response.json()["workspaces"]

        scan_id = create_scan()
        scan_success = wait_for_scan_result(scan_id)
        assert scan_success, f"Workspace scan failed, scan_id: {scan_id}"

        # https://docs.microsoft.com/en-us/rest/api/power-bi/admin/workspace-info-get-scan-result
        url = f"{self.API_ENDPOINT}/admin/workspaces/scanResult/{scan_id}"
        return self._call_get(
            url,
            List[WorkspaceInfo],
            transform_response=transform_scan_result,
        )

    T = TypeVar("T")

    def _call_get(
        self,
        url: str,
        type_: Type[T],
        transform_response: Callable[[requests.Response], Any] = lambda r: r.json(),
    ) -> T:
        result = requests.get(url, headers=self._headers)
        assert (
            result.status_code != 401
        ), "Authentication error. Please enable read-only Power BI admin API access for the app."

        assert result.status_code == 200, f"GET {url} failed, {result.content.decode()}"

        logger.debug(f"Response from {url}:")
        logger.debug(json.dumps(result.json(), indent=2))
        return parse_obj_as(type_, transform_response(result))


class PowerBIExtractor(BaseExtractor):
    """Power BI metadata extractor"""

    def platform(self) -> Optional[Platform]:
        return Platform.POWER_BI

    def description(self) -> str:
        return "Power BI metadata crawler"

    @staticmethod
    def config_class():
        return PowerBIRunConfig

    def __init__(self):
        self._dashboards: Dict[str, Dashboard] = {}
        self._virtual_views: Dict[str, VirtualView] = {}

    async def extract(self, config: PowerBIRunConfig) -> Collection[ENTITY_TYPES]:
        assert isinstance(config, PowerBIExtractor.config_class())
        logger.info(f"Fetching metadata from Power BI tenant ID: {config.tenant_id}")

        self.client = PowerBIClient(config)

        if len(config.workspaces) == 0:
            config.workspaces = [w.id for w in self.client.get_groups()]

        logger.info(f"Process {len(config.workspaces)} workspaces: {config.workspaces}")

        apps = self.client.get_apps()
        app_map = {app.id: app for app in apps}

        for workspace_ids in chunks(
            config.workspaces, PowerBIClient.MAX_WORKSPACES_PER_SCAN
        ):
            for workspace in self.client.get_workspace_info(workspace_ids):
                logger.info(
                    f"Fetching metadata from Power BI workspace ID: {workspace.id}"
                )

                try:
                    self.map_wi_datasets_to_virtual_views(workspace)
                    self.map_wi_reports_to_dashboard(workspace, app_map)
                    self.map_wi_dashboards_to_dashboard(workspace, app_map)
                except Exception as e:
                    logger.exception(e)

        entities: List[ENTITY_TYPES] = []
        entities.extend(self._virtual_views.values())
        entities.extend(self._dashboards.values())

        return entities

    def map_wi_datasets_to_virtual_views(self, workspace: WorkspaceInfo) -> None:

        dataset_map = {d.id: d for d in self.client.get_datasets(workspace.id)}

<<<<<<< HEAD
        for wds in workspace.datasets:
            source_datasets = []
=======
        for wds in wi_datasets:
            sources = []
>>>>>>> 32a44fa6
            tables = []
            for table in wds.tables:
                tables.append(
                    PowerBIDatasetTable(
                        columns=[
                            PbiColumn(field=c.name, type=c.datatype)
                            for c in table.columns
                        ],
                        measures=[
                            PbiMeasure(field=m.name, expression=m.expression)
                            for m in table.measures
                        ],
                        name=table.name,
                    )
                )

                for source in table.source:
                    sources.append(source["expression"])

            source_datasets = [
                str(dataset)
                for source in sources
                for dataset in PowerQueryParser.parse_source_datasets(source)
            ]

            ds = dataset_map.get(wds.id, None)
            if ds is None:
                logger.warn(f"Skipping invalid dataset {wds.id}")
                continue

            virtual_view = VirtualView(
                logical_id=VirtualViewLogicalID(
                    name=wds.id, type=VirtualViewType.POWER_BI_DATASET
                ),
                power_bi_dataset=VirtualViewPowerBIDataset(
                    tables=tables,
                    name=wds.name,
                    url=ds.webUrl,
                    source_datasets=unique_list(source_datasets),
                    description=wds.description,
                ),
            )

            self._virtual_views[wds.id] = virtual_view

    def map_wi_reports_to_dashboard(
        self, workspace: WorkspaceInfo, app_map: Dict[str, PowerBIApp]
    ) -> None:

        report_map = {r.id: r for r in self.client.get_reports(workspace.id)}

        for wi_report in workspace.reports:
            if wi_report.datasetId is None:
                logger.warn(f"Skipping report without datasetId: {wi_report.id}")
                continue

            upstream_id = str(
                EntityId(
                    EntityType.VIRTUAL_VIEW,
                    self._virtual_views[wi_report.datasetId].logical_id,
                )
            )

            report = report_map.get(wi_report.id, None)
            if report is None:
                logger.warn(f"Skipping invalid report {wi_report.id}")
                continue

            pbi_info = self._make_power_bi_info(
                PowerBIDashboardType.REPORT, workspace, wi_report.appId, app_map
            )

            dashboard = Dashboard(
                logical_id=DashboardLogicalID(
                    dashboard_id=wi_report.id,
                    platform=DashboardPlatform.POWER_BI,
                ),
                dashboard_info=DashboardInfo(
                    description=wi_report.description,
                    title=wi_report.name,
                    power_bi=pbi_info,
                ),
                source_info=SourceInfo(
                    main_url=report.webUrl,
                ),
                upstream=DashboardUpstream(source_virtual_views=[upstream_id]),
            )
            self._dashboards[wi_report.id] = dashboard

    def map_wi_dashboards_to_dashboard(
        self, workspace: WorkspaceInfo, app_map: Dict[str, PowerBIApp]
    ) -> None:

        dashboard_map = {d.id: d for d in self.client.get_dashboards(workspace.id)}

        for wi_dashboard in workspace.dashboards:
            tiles = self.client.get_tiles(wi_dashboard.id)
            upstream = []
            for tile in tiles:
                dataset_id = tile.datasetId

                # skip tile not depends on a dataset
                if dataset_id == "":
                    continue

                upstream.append(
                    str(
                        EntityId(
                            EntityType.VIRTUAL_VIEW,
                            self._virtual_views[dataset_id].logical_id,
                        )
                    )
                )

            pbi_dashboard = dashboard_map.get(wi_dashboard.id, None)
            if pbi_dashboard is None:
                logger.warn(f"Skipping invalid dashboard {wi_dashboard.id}")
                continue

            pbi_info = self._make_power_bi_info(
                PowerBIDashboardType.DASHBOARD, workspace, wi_dashboard.appId, app_map
            )

            dashboard = Dashboard(
                logical_id=DashboardLogicalID(
                    dashboard_id=wi_dashboard.id,
                    platform=DashboardPlatform.POWER_BI,
                ),
                dashboard_info=DashboardInfo(
                    title=wi_dashboard.displayName,
                    charts=self.transform_tiles_to_charts(tiles),
                    power_bi=pbi_info,
                ),
                source_info=SourceInfo(
                    main_url=pbi_dashboard.webUrl,
                ),
                upstream=DashboardUpstream(source_virtual_views=unique_list(upstream)),
            )
            self._dashboards[wi_dashboard.id] = dashboard

    def _make_power_bi_info(
        self,
        type: PowerBIDashboardType,
        workspace: WorkspaceInfo,
        app_id: Optional[str],
        app_map: Dict[str, PowerBIApp],
    ) -> PowerBIInfo:
        pbi_info = PowerBIInfo(
            power_bi_dashboard_type=type,
            workspace=PbiWorkspace(id=workspace.id, name=workspace.name),
        )

        if app_id is not None:
            app = app_map.get(app_id)
            if app is not None:
                pbi_info.app = PbiApp(id=app.id, name=app.name)

        return pbi_info

    @staticmethod
    def parse_power_query(expression: str) -> EntityId:
        lines = expression.split("\n")
        platform_pattern = re.compile(r"Source = (\w+).")
        match = platform_pattern.search(lines[1])
        assert match, "Can't parse platform from power query expression."
        platform_str = match.group(1)

        field_pattern = re.compile(r'{\[Name="([\w\-]+)"(.*)\]}')

        def get_field(text: str) -> str:
            match = field_pattern.search(text)
            assert match, "Can't parse field from power query expression"
            return match.group(1)

        account = None
        if platform_str == "AmazonRedshift":
            platform = DataPlatform.REDSHIFT
            db_pattern = re.compile(r"Source = (\w+).Database\((.*)\),$")
            match = db_pattern.search(lines[1])
            assert (
                match
            ), "Can't parse AmazonRedshift database from power query expression"

            db = match.group(2).split(",")[1].replace('"', "")
            schema = get_field(lines[2])
            table = get_field(lines[3])
        elif platform_str == "Snowflake":
            platform = DataPlatform.SNOWFLAKE
            account_pattern = re.compile(r'Snowflake.Databases\("([\w\-\.]+)"')

            # remove trailing snowflakecomputing.com
            match = account_pattern.search(lines[1])
            assert match, "Can't parse Snowflake account from power query expression"

            account = ".".join(match.group(1).split(".")[:-2])
            db = get_field(lines[2])
            schema = get_field(lines[3])
            table = get_field(lines[4])
        elif platform_str == "GoogleBigQuery":
            platform = DataPlatform.BIGQUERY
            db = get_field(lines[2])
            schema = get_field(lines[3])
            table = get_field(lines[4])
        else:
            raise AssertionError(f"Unknown platform ${platform_str}")

        return to_dataset_entity_id(
            dataset_fullname(db, schema, table), platform, account
        )

    @staticmethod
    def transform_tiles_to_charts(tiles: List[PowerBITile]) -> List[Chart]:
        return [
            Chart(title=t.title, url=t.embedUrl, chart_type=ChartType.OTHER)
            for t in tiles
        ]<|MERGE_RESOLUTION|>--- conflicted
+++ resolved
@@ -371,13 +371,8 @@
 
         dataset_map = {d.id: d for d in self.client.get_datasets(workspace.id)}
 
-<<<<<<< HEAD
         for wds in workspace.datasets:
-            source_datasets = []
-=======
-        for wds in wi_datasets:
             sources = []
->>>>>>> 32a44fa6
             tables = []
             for table in wds.tables:
                 tables.append(
