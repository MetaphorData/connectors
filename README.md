--- conflicted
+++ resolved
@@ -46,42 +46,6 @@
 
 Each connector is placed under its own directory under [metaphor](./metaphor) and extends the `metaphor.common.BaseExtractor` class.
 
-<<<<<<< HEAD
-| Connector Name                                                | Metadata                                 |
-|---------------------------------------------------------------|------------------------------------------|  
-| [azure_data_factory](metaphor/azure_data_factory/README.md)   | Lineage, Pipeline                        |
-| [bigquery](metaphor/bigquery/README.md)                       | Schema, description, statistics, queries |
-| [bigquery.lineage](metaphor/bigquery/lineage/README.md)       | Lineage                                  |
-| [bigquery.profile](metaphor/bigquery/profile/README.md)       | Data profile                             |
-| [dbt](metaphor/dbt/README.md)                                 | dbt model, test, lineage                 |
-| [dbt.cloud](metaphor/dbt/cloud/README.md)                     | dbt model, test, lineage                 |
-| [fivetran](metaphor/fivetran/README.md)                       | Lineage, Pipeline                        |
-| [glue](metaphor/glue/README.md)                               | Schema, description                      |
-| [looker](metaphor/looker/README.md)                           | Looker view, explore, dashboard, lineage |
-| [custom.data_quality](metaphor/custom/data_quality/README.md) | Data quality                             |
-| [custom.governance](metaphor/custom/governance/README.md)     | Ownership, tags, description             |
-| [custom.lineage](metaphor/custom/lineage/README.md)           | Lineage                                  |
-| [custom.metadata](metaphor/custom/metadata/README.md)         | Custom metadata                          |
-| [metabase](metaphor/metabase/README.md)                       | Dashboard, lineage                       |
-| [monte_carlo](metaphor/monte_carlo/README.md)                 | Data monitor                             |
-| [mssql](metaphor/mssql/README.md)                             | Schema                                   |
-| [mysql](metaphor/mysql/README.md)                             | Schema, description                      |
-| [Notion](metaphor/notion/README.md)                           | Documents                                |
-| [postgresql](metaphor/postgresql/README.md)                   | Schema, description, statistics          |
-| [postgresql.profile](metaphor/postgresql/profile/README.md)   | Data profile                             |
-| [postgresql.usage](metaphor/postgresql/usage/README.md)       | Usage                                    |
-| [power_bi](metaphor/power_bi/README.md)                       | Dashboard, lineage                       |
-| [redshift](metaphor/redshift/README.md)                       | Schema, description, statistics, queries |
-| [redshift.lineage](metaphor/redshift/lineage/README.md)       | Lineage                                  |
-| [redshift.profile](metaphor/redshift/profile/README.md)       | Data profile                             |
-| [snowflake](metaphor/snowflake/README.md)                     | Schema, description, statistics, queries |
-| [snowflake.lineage](metaphor/snowflake/lineage/README.md)     | Lineage                                  |
-| [snowflake.profile](metaphor/snowflake/profile/README.md)     | Data profile                             |
-| [synapse](metaphor/synapse//README.md)                        | Schema, queries                          |
-| [tableau](metaphor/tableau/README.md)                         | Dashboard, lineage                       |
-| [thought_spot](metaphor/thought_spot/README.md)               | Dashboard, lineage                       |
-| [unity_catalog](metaphor/unity_catalog/README.md)             | Schema, description                      |
-=======
 | Connector Name                                                  | Metadata                                 |
 |-----------------------------------------------------------------|------------------------------------------|  
 | [azure_data_factory](metaphor/azure_data_factory/README.md)     | Lineage, Pipeline                        |
@@ -102,6 +66,7 @@
 | [monte_carlo](metaphor/monte_carlo/README.md)                   | Data monitor                             |
 | [mssql](metaphor/mssql/README.md)                               | Schema                                   |
 | [mysql](metaphor/mysql/README.md)                               | Schema, description                      |
+| [notion](metaphor/notion/README.md)                             | Documents, vector embeddings             |
 | [postgresql](metaphor/postgresql/README.md)                     | Schema, description, statistics          |
 | [postgresql.profile](metaphor/postgresql/profile/README.md)     | Data profile                             |
 | [postgresql.usage](metaphor/postgresql/usage/README.md)         | Usage                                    |
@@ -116,7 +81,6 @@
 | [tableau](metaphor/tableau/README.md)                           | Dashboard, lineage                       |
 | [thought_spot](metaphor/thought_spot/README.md)                 | Dashboard, lineage                       |
 | [unity_catalog](metaphor/unity_catalog/README.md)               | Schema, description                      |
->>>>>>> 668f485b
 
 ## Development
 
