<img src="./logo.png" width="300" />

# Metaphor Connectors

[![CI/CD](https://github.com/MetaphorData/connectors/actions/workflows/cicd.yml/badge.svg)](https://github.com/MetaphorData/connectors/actions/workflows/cicd.yml)
[![CodeQL](https://github.com/MetaphorData/connectors/workflows/CodeQL/badge.svg)](https://github.com/MetaphorData/connectors/actions/workflows/codeql-analysis.yml)
[![PyPI Version](https://img.shields.io/pypi/v/metaphor-connectors)](https://pypi.org/project/metaphor-connectors/)
![Python version 3.7+](https://img.shields.io/badge/python-3.7%2B-blue)
[![Language grade: Python](https://img.shields.io/lgtm/grade/python/g/MetaphorData/connectors.svg?logo=lgtm&logoWidth=18)](https://lgtm.com/projects/g/MetaphorData/connectors/context:python)
[![License](https://img.shields.io/github/license/MetaphorData/connectors)](https://github.com/MetaphorData/connectors/blob/master/LICENSE)

This repository contains a collection of Python-based "connectors" that extract metadata from various sources to ingest into the Metaphor app.

## Installation

This package requires Python 3.7+ installed. You can verify the version on your system by running the following command,

```shell
python -V  # or python3 on some systems
```

Once verified, you can install the package using [pip](https://docs.python.org/3/installing/index.html),

```shell
pip install "metaphor-connectors[all]"  # or pip3 on some systems
```

This will install all the connectors and required dependencies. You can also choose to install only a subset of the dependencies by installing the specific [extra](https://packaging.python.org/tutorials/installing-packages/#installing-setuptools-extras), e.g.

```shell
pip install "metaphor-connectors[snowflake]"
```

Similarly, you can also install the package using `requirements.txt` or `pyproject.toml`.

## Connectors

Each connector is placed under its own directory under [metaphor](./metaphor) and extends the `metaphor.common.BaseExtractor` class.

<<<<<<< HEAD
| Connector                                                          | Metadata                                 |
|--------------------------------------------------------------------|------------------------------------------|  
| [metaphor.airflow_plugin](metaphor/airflow_plugin/README.md)       | Lineage                                  |
| [metaphor.bigquery](metaphor/bigquery/README.md)                   | Schema, description, statistics          |
| [metaphor.bigquery.lineage](metaphor/bigquery/lineage/README.md)   | Lineage                                  |
| [metaphor.bigquery.profile](metaphor/bigquery/profile/README.md)   | Data profile                             |
| [metaphor.bigquery.usage](metaphor/bigquery/usage/README.md)       | Data usage                               |
| [metaphor.dbt](metaphor/dbt/README.md)                             | dbt model, test, lineage                 |
| [metaphor.google_directory](metaphor/google_directory/README.md)   | User profile                             |
| [metaphor.looker](metaphor/looker/README.md)                       | Looker view, explore, dashboard, lineage |
| [metaphor.metabase](metaphor/metabase/README.md)                   | Dashboard, lineage                       |
| [metaphor.postgresql](metaphor/postgresql/README.md)               | Schema, description, statistics          |
| [metaphor.redshift](metaphor/redshift/README.md)                   | Schema, description, statistics          |
| [metaphor.redshift.lineage](metaphor/redshift/lineage/README.md)   | Lineage                                  |
| [metaphor.redshift.profile](metaphor/redshift/profile/README.md)   | Data profile                             |
| [metaphor.redshift.usage](metaphor/redshift/usage/README.md)       | Usage                                    |
| [metaphor.snowflake](metaphor/snowflake/README.md)                 | Schema, description, statistics          |
| [metaphor.snowflake.profile](metaphor/snowflake/profile/README.md) | Data profile                             |
| [metaphor.snowflake.usage](metaphor/snowflake/usage/README.md)     | Data usage                               |
| [metaphor.tableau](metaphor/tableau/README.md)                     | Dashboard, lineage                       |
=======
| Connector                                                             | Metadata                                 |
|-----------------------------------------------------------------------|------------------------------------------|  
| [metaphor.bigquery](metaphor/bigquery/README.md)                      | Schema, description, statistics          |
| [metaphor.bigquery.lineage](metaphor/bigquery/lineage/README.md)      | Lineage                                  |
| [metaphor.bigquery.profile](metaphor/bigquery/profile/README.md)      | Data profile                             |
| [metaphor.bigquery.usage](metaphor/bigquery/usage/README.md)          | Data usage                               |
| [metaphor.dbt](metaphor/dbt/README.md)                                | dbt model, test, lineage                 |
| [metaphor.google_directory](metaphor/google_directory/README.md)      | User profile                             |
| [metaphor.looker](metaphor/looker/README.md)                          | Looker view, explore, dashboard, lineage |
| [metaphor.metabase](metaphor/metabase/README.md)                      | Dashboard, lineage                       |
| [metaphor.postgresql](metaphor/postgresql/README.md)                  | Schema, description, statistics          |
| [metaphor.postgresql.profile](metaphor/postgresql/profile/README.md)  | Data profile                             |
| [metaphor.postgresql.usage](metaphor/postgresql/usage/README.md)      | Usage                                    |
| [metaphor.redshift](metaphor/redshift/README.md)                      | Schema, description, statistics          |
| [metaphor.redshift.lineage](metaphor/redshift/lineage/README.md)      | Lineage                                  |
| [metaphor.redshift.profile](metaphor/redshift/profile/README.md)      | Data profile                             |
| [metaphor.redshift.usage](metaphor/redshift/usage/README.md)          | Usage                                    |
| [metaphor.snowflake](metaphor/snowflake/README.md)                    | Schema, description, statistics          |
| [metaphor.snowflake.profile](metaphor/snowflake/profile/README.md)    | Data profile                             |
| [metaphor.snowflake.usage](metaphor/snowflake/usage/README.md)        | Data usage                               |
| [metaphor.tableau](metaphor/tableau/README.md)                        | Dashboard, lineage                       |
>>>>>>> 11cba16f

## Development

See [Development Environment](docs/develop.md) for more instructions on how to setup your local development environment.<|MERGE_RESOLUTION|>--- conflicted
+++ resolved
@@ -37,30 +37,9 @@
 
 Each connector is placed under its own directory under [metaphor](./metaphor) and extends the `metaphor.common.BaseExtractor` class.
 
-<<<<<<< HEAD
-| Connector                                                          | Metadata                                 |
-|--------------------------------------------------------------------|------------------------------------------|  
-| [metaphor.airflow_plugin](metaphor/airflow_plugin/README.md)       | Lineage                                  |
-| [metaphor.bigquery](metaphor/bigquery/README.md)                   | Schema, description, statistics          |
-| [metaphor.bigquery.lineage](metaphor/bigquery/lineage/README.md)   | Lineage                                  |
-| [metaphor.bigquery.profile](metaphor/bigquery/profile/README.md)   | Data profile                             |
-| [metaphor.bigquery.usage](metaphor/bigquery/usage/README.md)       | Data usage                               |
-| [metaphor.dbt](metaphor/dbt/README.md)                             | dbt model, test, lineage                 |
-| [metaphor.google_directory](metaphor/google_directory/README.md)   | User profile                             |
-| [metaphor.looker](metaphor/looker/README.md)                       | Looker view, explore, dashboard, lineage |
-| [metaphor.metabase](metaphor/metabase/README.md)                   | Dashboard, lineage                       |
-| [metaphor.postgresql](metaphor/postgresql/README.md)               | Schema, description, statistics          |
-| [metaphor.redshift](metaphor/redshift/README.md)                   | Schema, description, statistics          |
-| [metaphor.redshift.lineage](metaphor/redshift/lineage/README.md)   | Lineage                                  |
-| [metaphor.redshift.profile](metaphor/redshift/profile/README.md)   | Data profile                             |
-| [metaphor.redshift.usage](metaphor/redshift/usage/README.md)       | Usage                                    |
-| [metaphor.snowflake](metaphor/snowflake/README.md)                 | Schema, description, statistics          |
-| [metaphor.snowflake.profile](metaphor/snowflake/profile/README.md) | Data profile                             |
-| [metaphor.snowflake.usage](metaphor/snowflake/usage/README.md)     | Data usage                               |
-| [metaphor.tableau](metaphor/tableau/README.md)                     | Dashboard, lineage                       |
-=======
 | Connector                                                             | Metadata                                 |
 |-----------------------------------------------------------------------|------------------------------------------|  
+| [metaphor.airflow_plugin](metaphor/airflow_plugin/README.md)       | Lineage                                  |
 | [metaphor.bigquery](metaphor/bigquery/README.md)                      | Schema, description, statistics          |
 | [metaphor.bigquery.lineage](metaphor/bigquery/lineage/README.md)      | Lineage                                  |
 | [metaphor.bigquery.profile](metaphor/bigquery/profile/README.md)      | Data profile                             |
@@ -80,7 +59,6 @@
 | [metaphor.snowflake.profile](metaphor/snowflake/profile/README.md)    | Data profile                             |
 | [metaphor.snowflake.usage](metaphor/snowflake/usage/README.md)        | Data usage                               |
 | [metaphor.tableau](metaphor/tableau/README.md)                        | Dashboard, lineage                       |
->>>>>>> 11cba16f
 
 ## Development
 
