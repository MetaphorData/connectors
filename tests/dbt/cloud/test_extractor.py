from unittest.mock import MagicMock, patch

import pytest

from metaphor.common.base_config import OutputConfig
from metaphor.dbt.cloud.client import DbtRun
from metaphor.dbt.cloud.config import DbtCloudConfig
from metaphor.dbt.cloud.extractor import DbtCloudExtractor
<<<<<<< HEAD
from metaphor.models.crawler_run_metadata import RunStatus
=======
>>>>>>> 41a3cef6


@patch("metaphor.dbt.cloud.extractor.DbtAdminAPIClient")
@patch("metaphor.dbt.cloud.extractor.DbtExtractor")
@pytest.mark.asyncio
async def test_extractor(
    mock_dbt_extractor_class: MagicMock, mock_client_class: MagicMock
):
    mock_client = MagicMock()
    mock_client.get_last_successful_run = MagicMock(
        side_effect=(
            DbtRun(run_id=3333, project_id=4444, job_id=2222),
            DbtRun(run_id=7777, project_id=6666, job_id=8888),
<<<<<<< HEAD
            DbtRun(run_id=3333, project_id=4444, job_id=2222),  # This is skipped
=======
            DbtRun(run_id=3333, project_id=4444, job_id=2222),
>>>>>>> 41a3cef6
        )
    )
    mock_client.get_project_jobs = MagicMock(side_effect=[[8888], [2222]])
    mock_client.get_snowflake_account = MagicMock(return_value="snowflake_account")
    mock_client.get_run_artifact = MagicMock(return_value="tempfile")

    mock_dbt_extractor = MagicMock()

    async def fake_extract():
        return []

    mock_dbt_extractor.extract.side_effect = fake_extract

    mock_client_class.return_value = mock_client
    mock_dbt_extractor_class.return_value = mock_dbt_extractor

    config = DbtCloudConfig(
        output=OutputConfig(),
        account_id=1111,
        job_ids=[2222],
        project_ids=[6666, 4444],
        base_url="https://cloud.metaphor.getdbt.com",
        service_token="service_token",
    )
    extractor = DbtCloudExtractor(config)
    await extractor.extract()
<<<<<<< HEAD
    assert sorted(extractor._entities.keys()) == [3333, 7777]


@patch("metaphor.dbt.cloud.extractor.DbtAdminAPIClient")
@patch("metaphor.dbt.cloud.extractor.DbtExtractor")
@pytest.mark.asyncio
async def test_extractor_not_throwing_exception(
    mock_dbt_extractor_class: MagicMock, mock_client_class: MagicMock
):
    mock_client = MagicMock()
    mock_client.get_last_successful_run = MagicMock(
        side_effect=(DbtRun(run_id=0, project_id=1, job_id=2),)
    )
    mock_client.get_snowflake_account = MagicMock(return_value="snowflake_account")
    mock_client.get_run_artifact = MagicMock(return_value="tempfile")

    mock_dbt_extractor = MagicMock()

    async def fake_extract():
        raise ValueError("GG")

    mock_dbt_extractor.extract.side_effect = fake_extract

    mock_client_class.return_value = mock_client
    mock_dbt_extractor_class.return_value = mock_dbt_extractor

    config = DbtCloudConfig(
        output=OutputConfig(),
        account_id=1111,
        job_ids=[2],
        base_url="https://cloud.metaphor.getdbt.com",
        service_token="service_token",
    )
    extractor = DbtCloudExtractor(config)
    await extractor.extract()  # Note how it does not break even when the Dbt core extractor is throwing exceptions
    assert not extractor._entities
    assert extractor.status is RunStatus.FAILURE
    assert extractor.error_message == "GG"
=======
    assert sorted(extractor._entities.keys()) == [3333, 7777]
>>>>>>> 41a3cef6
<|MERGE_RESOLUTION|>--- conflicted
+++ resolved
@@ -6,10 +6,6 @@
 from metaphor.dbt.cloud.client import DbtRun
 from metaphor.dbt.cloud.config import DbtCloudConfig
 from metaphor.dbt.cloud.extractor import DbtCloudExtractor
-<<<<<<< HEAD
-from metaphor.models.crawler_run_metadata import RunStatus
-=======
->>>>>>> 41a3cef6
 
 
 @patch("metaphor.dbt.cloud.extractor.DbtAdminAPIClient")
@@ -23,11 +19,7 @@
         side_effect=(
             DbtRun(run_id=3333, project_id=4444, job_id=2222),
             DbtRun(run_id=7777, project_id=6666, job_id=8888),
-<<<<<<< HEAD
-            DbtRun(run_id=3333, project_id=4444, job_id=2222),  # This is skipped
-=======
             DbtRun(run_id=3333, project_id=4444, job_id=2222),
->>>>>>> 41a3cef6
         )
     )
     mock_client.get_project_jobs = MagicMock(side_effect=[[8888], [2222]])
@@ -54,45 +46,4 @@
     )
     extractor = DbtCloudExtractor(config)
     await extractor.extract()
-<<<<<<< HEAD
-    assert sorted(extractor._entities.keys()) == [3333, 7777]
-
-
-@patch("metaphor.dbt.cloud.extractor.DbtAdminAPIClient")
-@patch("metaphor.dbt.cloud.extractor.DbtExtractor")
-@pytest.mark.asyncio
-async def test_extractor_not_throwing_exception(
-    mock_dbt_extractor_class: MagicMock, mock_client_class: MagicMock
-):
-    mock_client = MagicMock()
-    mock_client.get_last_successful_run = MagicMock(
-        side_effect=(DbtRun(run_id=0, project_id=1, job_id=2),)
-    )
-    mock_client.get_snowflake_account = MagicMock(return_value="snowflake_account")
-    mock_client.get_run_artifact = MagicMock(return_value="tempfile")
-
-    mock_dbt_extractor = MagicMock()
-
-    async def fake_extract():
-        raise ValueError("GG")
-
-    mock_dbt_extractor.extract.side_effect = fake_extract
-
-    mock_client_class.return_value = mock_client
-    mock_dbt_extractor_class.return_value = mock_dbt_extractor
-
-    config = DbtCloudConfig(
-        output=OutputConfig(),
-        account_id=1111,
-        job_ids=[2],
-        base_url="https://cloud.metaphor.getdbt.com",
-        service_token="service_token",
-    )
-    extractor = DbtCloudExtractor(config)
-    await extractor.extract()  # Note how it does not break even when the Dbt core extractor is throwing exceptions
-    assert not extractor._entities
-    assert extractor.status is RunStatus.FAILURE
-    assert extractor.error_message == "GG"
-=======
-    assert sorted(extractor._entities.keys()) == [3333, 7777]
->>>>>>> 41a3cef6
+    assert sorted(extractor._entities.keys()) == [3333, 7777]