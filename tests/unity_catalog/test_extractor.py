--- conflicted
+++ resolved
@@ -271,9 +271,7 @@
     mock_cursor = MagicMock()
     mock_cursor.fetchall = MagicMock()
     mock_cursor.fetchall.side_effect = [
-        [
-            ("/Volumes/catalog2/schema/volume", "volume", "100000", 1715273354000)
-        ],
+        [("/Volumes/catalog2/schema/volume", "volume", "100000", 1715273354000)],
         [
             ("catalog_tag_key_1", "catalog_tag_value_1"),
             ("catalog_tag_key_2", "catalog_tag_value_2"),
@@ -328,17 +326,12 @@
     config = dummy_config()
     extractor = UnityCatalogExtractor(config)
     assert (
-<<<<<<< HEAD
         extractor._get_table_source_url("db", "schema", "table")
-        == "http://dummy.host/explore/data/db/schema/table"
-=======
-        extractor._get_source_url("db", "schema", "table")
         == "https://dummy.host/explore/data/db/schema/table"
->>>>>>> 041b65c1
     )
     assert (
         extractor._get_volume_source_url("db", "schema", "table")
-        == "http://dummy.host/explore/data/volumes/db/schema/table"
+        == "https://dummy.host/explore/data/volumes/db/schema/table"
     )
 
     # Manual override with escaped characters
