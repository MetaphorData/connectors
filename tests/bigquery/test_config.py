--- conflicted
+++ resolved
@@ -1,19 +1,6 @@
 from metaphor.bigquery.extractor import BigQueryRunConfig
 
 
-<<<<<<< HEAD
-=======
-def test_json_config(test_root_dir):
-    config = BigQueryRunConfig.from_json_file(f"{test_root_dir}/bigquery/config.json")
-
-    assert config == BigQueryRunConfig(
-        key_path="key_path",
-        project_id="project_id",
-        output=None,
-    )
-
-
->>>>>>> 786f523f
 def test_yaml_config(test_root_dir):
     config = BigQueryRunConfig.from_yaml_file(f"{test_root_dir}/bigquery/config.yml")
 
