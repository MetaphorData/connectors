--- conflicted
+++ resolved
@@ -440,15 +440,9 @@
     ]
 
 
-<<<<<<< HEAD
-def test_view_extension(test_root_dir):
-    models_map, virtual_views = parse_project(
-        f"{test_root_dir}/looker/view_extension", connection_map
-=======
 def test_complex_includes(test_root_dir):
     models_map, virtual_views = parse_project(
         f"{test_root_dir}/looker/complex_includes", connection_map
->>>>>>> 6712c56b
     )
 
     virtual_view_id1 = EntityId(
@@ -456,62 +450,34 @@
         VirtualViewLogicalID(name="model.view1", type=VirtualViewType.LOOKER_VIEW),
     )
 
-<<<<<<< HEAD
-    dataset_table1 = EntityId(
-        EntityType.DATASET,
-        DatasetLogicalID(
-            name="db.schema.table1",
-=======
     dataset_id1 = EntityId(
         EntityType.DATASET,
         DatasetLogicalID(
             name="db.schema.view1",
->>>>>>> 6712c56b
-            platform=DataPlatform.BIGQUERY,
-        ),
-    )
-
-<<<<<<< HEAD
-    dataset_table2 = EntityId(
-        EntityType.DATASET,
-        DatasetLogicalID(
-            name="db.schema.table2",
-=======
+            platform=DataPlatform.BIGQUERY,
+        ),
+    )
+
     dataset_id2 = EntityId(
         EntityType.DATASET,
         DatasetLogicalID(
             name="db.schema.view2",
->>>>>>> 6712c56b
-            platform=DataPlatform.BIGQUERY,
-        ),
-    )
-
-<<<<<<< HEAD
-    dataset_table3 = EntityId(
-        EntityType.DATASET,
-        DatasetLogicalID(
-            name="db.schema.table3",
-=======
+            platform=DataPlatform.BIGQUERY,
+        ),
+    )
+
     dataset_id3 = EntityId(
         EntityType.DATASET,
         DatasetLogicalID(
             name="db.schema.view3",
->>>>>>> 6712c56b
-            platform=DataPlatform.BIGQUERY,
-        ),
-    )
-
-<<<<<<< HEAD
-    dataset_base_view3 = EntityId(
-        EntityType.DATASET,
-        DatasetLogicalID(
-            name="db.schema.base_view3",
-=======
+            platform=DataPlatform.BIGQUERY,
+        ),
+    )
+
     dataset_id4 = EntityId(
         EntityType.DATASET,
         DatasetLogicalID(
             name="db.schema.view4",
->>>>>>> 6712c56b
             platform=DataPlatform.BIGQUERY,
         ),
     )
@@ -519,13 +485,9 @@
     assert models_map == {
         "model": Model(
             explores={
-<<<<<<< HEAD
-                "explore1": Explore(name="explore1"),
-=======
                 "explore1": Explore(
                     name="explore1",
                 ),
->>>>>>> 6712c56b
             }
         )
     }
@@ -536,11 +498,7 @@
                 name="model.view1", type=VirtualViewType.LOOKER_VIEW
             ),
             looker_view=LookerView(
-<<<<<<< HEAD
-                source_datasets=[str(dataset_table1)],
-=======
                 source_datasets=[str(dataset_id1)],
->>>>>>> 6712c56b
             ),
         ),
         VirtualView(
@@ -548,11 +506,7 @@
                 name="model.view2", type=VirtualViewType.LOOKER_VIEW
             ),
             looker_view=LookerView(
-<<<<<<< HEAD
-                source_datasets=[str(dataset_table2)],
-=======
                 source_datasets=[str(dataset_id2)],
->>>>>>> 6712c56b
             ),
         ),
         VirtualView(
@@ -560,11 +514,7 @@
                 name="model.view3", type=VirtualViewType.LOOKER_VIEW
             ),
             looker_view=LookerView(
-<<<<<<< HEAD
-                source_datasets=[str(dataset_table2)],
-=======
                 source_datasets=[str(dataset_id3)],
->>>>>>> 6712c56b
             ),
         ),
         VirtualView(
@@ -572,27 +522,7 @@
                 name="model.view4", type=VirtualViewType.LOOKER_VIEW
             ),
             looker_view=LookerView(
-<<<<<<< HEAD
-                source_datasets=[str(dataset_table3)],
-            ),
-        ),
-        VirtualView(
-            logical_id=VirtualViewLogicalID(
-                name="model.base_view2", type=VirtualViewType.LOOKER_VIEW
-            ),
-            looker_view=LookerView(
-                source_datasets=[str(dataset_table2)],
-            ),
-        ),
-        VirtualView(
-            logical_id=VirtualViewLogicalID(
-                name="model.base_view3", type=VirtualViewType.LOOKER_VIEW
-            ),
-            looker_view=LookerView(
-                source_datasets=[str(dataset_base_view3)],
-=======
                 source_datasets=[str(dataset_id4)],
->>>>>>> 6712c56b
             ),
         ),
         VirtualView(
@@ -604,4 +534,115 @@
                 base_view=str(virtual_view_id1),
             ),
         ),
+    ]
+
+
+def test_view_extension(test_root_dir):
+    models_map, virtual_views = parse_project(
+        f"{test_root_dir}/looker/view_extension", connection_map
+    )
+
+    virtual_view_id1 = EntityId(
+        EntityType.VIRTUAL_VIEW,
+        VirtualViewLogicalID(name="model.view1", type=VirtualViewType.LOOKER_VIEW),
+    )
+
+    dataset_table1 = EntityId(
+        EntityType.DATASET,
+        DatasetLogicalID(
+            name="db.schema.table1",
+            platform=DataPlatform.BIGQUERY,
+        ),
+    )
+
+    dataset_table2 = EntityId(
+        EntityType.DATASET,
+        DatasetLogicalID(
+            name="db.schema.table2",
+            platform=DataPlatform.BIGQUERY,
+        ),
+    )
+
+    dataset_table3 = EntityId(
+        EntityType.DATASET,
+        DatasetLogicalID(
+            name="db.schema.table3",
+            platform=DataPlatform.BIGQUERY,
+        ),
+    )
+
+    dataset_base_view3 = EntityId(
+        EntityType.DATASET,
+        DatasetLogicalID(
+            name="db.schema.base_view3",
+            platform=DataPlatform.BIGQUERY,
+        ),
+    )
+
+    assert models_map == {
+        "model": Model(
+            explores={
+                "explore1": Explore(name="explore1"),
+            }
+        )
+    }
+
+    assert virtual_views == [
+        VirtualView(
+            logical_id=VirtualViewLogicalID(
+                name="model.view1", type=VirtualViewType.LOOKER_VIEW
+            ),
+            looker_view=LookerView(
+                source_datasets=[str(dataset_table1)],
+            ),
+        ),
+        VirtualView(
+            logical_id=VirtualViewLogicalID(
+                name="model.view2", type=VirtualViewType.LOOKER_VIEW
+            ),
+            looker_view=LookerView(
+                source_datasets=[str(dataset_table2)],
+            ),
+        ),
+        VirtualView(
+            logical_id=VirtualViewLogicalID(
+                name="model.view3", type=VirtualViewType.LOOKER_VIEW
+            ),
+            looker_view=LookerView(
+                source_datasets=[str(dataset_table2)],
+            ),
+        ),
+        VirtualView(
+            logical_id=VirtualViewLogicalID(
+                name="model.view4", type=VirtualViewType.LOOKER_VIEW
+            ),
+            looker_view=LookerView(
+                source_datasets=[str(dataset_table3)],
+            ),
+        ),
+        VirtualView(
+            logical_id=VirtualViewLogicalID(
+                name="model.base_view2", type=VirtualViewType.LOOKER_VIEW
+            ),
+            looker_view=LookerView(
+                source_datasets=[str(dataset_table2)],
+            ),
+        ),
+        VirtualView(
+            logical_id=VirtualViewLogicalID(
+                name="model.base_view3", type=VirtualViewType.LOOKER_VIEW
+            ),
+            looker_view=LookerView(
+                source_datasets=[str(dataset_base_view3)],
+            ),
+        ),
+        VirtualView(
+            logical_id=VirtualViewLogicalID(
+                name="model.explore1", type=VirtualViewType.LOOKER_EXPLORE
+            ),
+            looker_explore=LookerExplore(
+                model_name="model",
+                base_view=str(virtual_view_id1),
+            ),
+        ),
     ]