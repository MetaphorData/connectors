--- conflicted
+++ resolved
@@ -11,13 +11,8 @@
 
 @deserialize
 @dataclass
-<<<<<<< HEAD
-class DummyRunConfig(RunConfig):
+class DummyRunConfig(BaseConfig):
     dummy_attr: int
-=======
-class DummyRunConfig(BaseConfig):
-    dummy_events: List[MetadataChangeEvent]
->>>>>>> fddf003d
 
 
 class DummyExtractor(BaseExtractor):
