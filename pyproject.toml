[tool.poetry]
name = "metaphor-connectors"
<<<<<<< HEAD
version = "0.10.7"
license = "Apache-2.0"
description = "A collection of Python-based 'connectors' that extract metadata from various sources to ingest into the Metaphor app."
=======
version = "0.10.8"
description = ""
>>>>>>> 864e9f10
authors = ["Metaphor <dev@metaphor.io>"]
packages = [
    { include = "metaphor" },
]

[tool.poetry.dependencies]
asyncpg = { version = "^0.25.0", optional = true }
aws-assume-role-lib = "^1.3.0"
boto3 = "^1.20.45"
botocore = "^1.23.45"
canonicaljson = "^1.4.0"
fastjsonschema = "^2.15.1"
google-api-python-client = { version = "^2.36.0", optional = true }
google-auth-oauthlib = { version = "^0.4.6", optional = true }
google-cloud-bigquery = { version = "^2.21.0", optional = true }
google-cloud-logging = { version = "^2.7.0", optional = true }
lkml = { version = "^1.1.0", optional = true }
looker-sdk = { version = "^21.4.1", optional = true }
metaphor-models = "^0.6.15"
pydantic = "^1.9.0"
pyserde = { extras = ["yaml"], version = "^0.4.0" }
python = ">=3.7,<3.11"  # See https://github.com/googleapis/python-bigquery/issues/856
python-dateutil = "^2.8.1"
requests = "^2.25.1"
slack-sdk = { version = "^3.5.1", optional = true }
smart-open = "^5.0.0"
snowflake-connector-python = { version = "~=2.7.0", optional = true }
sql-metadata = { version = "2.2.2", optional = true }
tableauserverclient = { version = "^0.17.0", optional = true }

[tool.poetry.extras]
all = [
  "asyncpg",
  "google-api-python-client",
  "google-auth-oauthlib",
  "google-cloud-bigquery",
  "google-cloud-logging",
  "lkml",
  "looker-sdk",
  "slack-sdk",
  "snowflake-connector-python",
  "sql-metadata",
  "tableauserverclient",
]
bigquery = ["google-cloud-bigquery", "google-cloud-logging"]
dbt = []
google_directory = ["google-api-python-client", "google-auth-oauthlib"]
looker = ["lkml", "looker-sdk", "sql-metadata"]
metabase = []
postgresql = ["asyncpg"]
redshift = ["asyncpg"]
slack_directory = ["slack-sdk"]
snowflake = ["snowflake-connector-python", "sql-metadata"]
tableau = ["tableauserverclient"]

[tool.poetry.dev-dependencies]
black = "^20.8b1"
datamodel-code-generator = { extras = ["http"], version = "^0.11.14" }
flakehell = "^0.9.0"
flake8 = "3.9.0"
freezegun = "^1.1.0"
isort = "^5.8.0"
mypy = "^0.931"
pytest = "^6.2.2"
pytest-asyncio = "^0.14.0"
types-freezegun = "^0.1.4"
types-pytz = "^2021.3.4"
types-requests = "^2.25.0"

[build-system]
requires = ["poetry-core>=1.0.0"]
build-backend = "poetry.core.masonry.api"

[tool.black]
exclude = "^/(metaphor/dbt/generated/.+)"

[tool.isort]
profile = "black"
extend_skip = [
  ".serverless",
  "dbt_manifest.py",
  "dbt_catalog.py"
]

[tool.flakehell]
format = "colored"

[tool.flakehell.plugins]
pycodestyle = ["+*", "-E203", "-E501", "-W503"]
pyflakes = ["+*"]

[tool.flakehell.exceptions."metaphor/dbt/generated/"]
pycodestyle = ["-*"]
pyflakes = ["-*"]

[tool.flakehell.exceptions."**/site-packages/*.py"]
pycodestyle = ["-*"]
pyflakes = ["-*"]

[tool.mypy]
ignore_missing_imports = true
plugins = ["pydantic.mypy"]<|MERGE_RESOLUTION|>--- conflicted
+++ resolved
@@ -1,13 +1,8 @@
 [tool.poetry]
 name = "metaphor-connectors"
-<<<<<<< HEAD
-version = "0.10.7"
+version = "0.10.9"
 license = "Apache-2.0"
 description = "A collection of Python-based 'connectors' that extract metadata from various sources to ingest into the Metaphor app."
-=======
-version = "0.10.8"
-description = ""
->>>>>>> 864e9f10
 authors = ["Metaphor <dev@metaphor.io>"]
 packages = [
     { include = "metaphor" },
