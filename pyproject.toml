--- conflicted
+++ resolved
@@ -1,10 +1,6 @@
 [tool.poetry]
 name = "metaphor-connectors"
-<<<<<<< HEAD
 version = "0.4.5"
-=======
-version = "0.4.4"
->>>>>>> 5af8af66
 description = ""
 authors = ["Metaphor <dev@metaphor.io>"]
 packages = [
