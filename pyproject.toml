--- conflicted
+++ resolved
@@ -28,11 +28,7 @@
 google-cloud-logging = { version = "^3.1.0", optional = true }
 lkml = { version = "^1.2.0", optional = true }
 looker-sdk = { version = "^22.4.0", optional = true }
-<<<<<<< HEAD
-metaphor-models = "^0.16.2"
-=======
-metaphor-models = "^0.17.0"
->>>>>>> f4056dee
+metaphor-models = "^0.17.1"
 metaphor-sqllineage = { version = "^1.3.6", optional = true }
 msal = { version = "^1.17.0", optional = true }
 pydantic = "~=1.9.0"
