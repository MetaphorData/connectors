[tool.poetry]
name = "metaphor-connectors"
version = "0.11.132"
license = "Apache-2.0"
description = "A collection of Python-based 'connectors' that extract metadata from various sources to ingest into the Metaphor app."
authors = ["Metaphor <dev@metaphor.io>"]
readme = "README.md"
homepage = "https://metaphor.io"
repository = "https://github.com/MetaphorData/connectors"
packages = [
    { include = "metaphor" },
]

[tool.poetry.scripts]
metaphor = 'metaphor.__main__:main'

[tool.poetry.dependencies]
asyncpg = { version = "^0.27.0", optional = true }
aws-assume-role-lib = "^2.10.0"
boto3 = "^1.26.58"
botocore = "^1.29.58"
canonicaljson = "^2.0.0"
databricks-cli = { version = "^0.17.3", optional = true }
fastjsonschema = "^2.16.2"
GitPython = "^3.1.0"
google-cloud-bigquery = { version = "^2.34.4", optional = true }
google-cloud-logging = { version = "^3.5.0", optional = true }
lkml = { version = "^1.3.1", optional = true }
looker-sdk = { version = "^22.20.0", optional = true }
<<<<<<< HEAD
metaphor-models = "0.17.8"
metaphor-sqllineage = { version = "^2.0.10", optional = true }
=======
metaphor-models = "0.17.6"
>>>>>>> b04216fa
msal = { version = "^1.20.0", optional = true }
pydantic = "~=1.9.0"
pymssql = { version = "^2.2.7", optional = true }
pymysql = { version = "^1.0.2", optional = true }
python = ">=3.7,<3.11"  # See https://github.com/googleapis/python-bigquery/issues/856
python-dateutil = "^2.8.1"
PyYAML = "^6.0"
requests = "^2.28.1"
smart-open = "^6.3.0"
snowflake-connector-python = { version = "~=2.8.0", optional = true }
SQLAlchemy = { version = "^1.4.46", optional = true}
sql-metadata = { version = "^2.6.0", optional = true }
sqllineage = { version = "^1.3.8", optional = true }
tableauserverclient = { version = "^0.23.4", optional = true }
thoughtspot-rest-api-sdk = { version = "^1.11.0", optional = true }

[tool.poetry.extras]
all = [
  "asyncpg",
  "databricks-cli",
  "GitPython",
  "google-cloud-bigquery",
  "google-cloud-logging",
  "lkml",
  "looker-sdk",
  "msal",
  "pymssql",
  "pymysql",
  "pyserde",
  "snowflake-connector-python",
  "SQLAlchemy",
  "sql-metadata",
  "sqllineage",
  "tableauserverclient",
  "thoughtspot-rest-api-sdk",
]
bigquery = ["google-cloud-bigquery", "google-cloud-logging", "sql-metadata"]
dbt = []
looker = ["GitPython", "lkml", "looker-sdk", "sql-metadata"]
metabase = ["sql-metadata"]
mssql = ["pymssql"]
mysql = ["pymysql", "SQLAlchemy"]
postgresql = ["asyncpg"]
power_bi = ["msal", "sql-metadata"]
redshift = ["asyncpg", "sqllineage"]
snowflake = ["snowflake-connector-python", "sql-metadata"]
synapse = ["pymssql"]
tableau = ["tableauserverclient", "sqllineage"]
throughtspot = ["thoughtspot-rest-api-sdk"]
unity_catalog = ["databricks-cli"]

[tool.poetry.dev-dependencies]
apache-airflow = "^2.5.2"
bandit = "^1.7.2"
black = "^22.12"
datamodel-code-generator = { extras = ["http"], version = "^0.17.1" }
flake8 = "^5.0.4"
freezegun = "^1.2.2"
isort = "^5.11.4"
mypy = "^0.991"
pytest = "^7.2.1"
pytest-asyncio = "^0.20.3"
pytest-cov = "^4.0.0"
types-attrs = "^19.1.0"
types-freezegun = "^1.1.10"
types-pytz = "^2023.3.0.0"
types-PyYAML = "^6.0.4"
types-requests = "^2.28.11"

[tool.poetry.group.dev.dependencies]
coverage = "^7.1.0"

[build-system]
requires = ["poetry-core>=1.0.0"]
build-backend = "poetry.core.masonry.api"

[tool.pytest.ini_options]
asyncio_mode = "strict"

[tool.black]
exclude = "^/(metaphor/dbt/generated/.+)"

[tool.isort]
profile = "black"
extend_skip = [
  ".serverless",
  "dbt_manifest.py",
  "dbt_catalog.py"
]

[tool.mypy]
exclude = ["venv"]
ignore_missing_imports = true
plugins = ["pydantic.mypy"]

[tool.bandit]
exclude_dirs = ["venv"]
skips = ['B101', 'B106', 'B608']<|MERGE_RESOLUTION|>--- conflicted
+++ resolved
@@ -27,12 +27,7 @@
 google-cloud-logging = { version = "^3.5.0", optional = true }
 lkml = { version = "^1.3.1", optional = true }
 looker-sdk = { version = "^22.20.0", optional = true }
-<<<<<<< HEAD
 metaphor-models = "0.17.8"
-metaphor-sqllineage = { version = "^2.0.10", optional = true }
-=======
-metaphor-models = "0.17.6"
->>>>>>> b04216fa
 msal = { version = "^1.20.0", optional = true }
 pydantic = "~=1.9.0"
 pymssql = { version = "^2.2.7", optional = true }
