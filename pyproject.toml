[tool.poetry]
name = "metaphor-connectors"
version = "0.13.74"
license = "Apache-2.0"
description = "A collection of Python-based 'connectors' that extract metadata from various sources to ingest into the Metaphor app."
authors = ["Metaphor <dev@metaphor.io>"]
readme = "README.md"
homepage = "https://metaphor.io"
repository = "https://github.com/MetaphorData/connectors"
packages = [
    { include = "metaphor" },
]

[tool.poetry.scripts]
metaphor = 'metaphor.__main__:main'

[tool.poetry.dependencies]
asyncpg = { version = "^0.27.0", optional = true }
avro = { version = "^1.11.3", optional = true }
aws-assume-role-lib = "^2.10.0"
azure-identity = { version = "^1.14.0", optional = true }
azure-mgmt-datafactory = { version = "^3.1.0", optional = true }
boto3 = "^1.28.57"
botocore = "^1.31.57"
canonicaljson = "^2.0.0"
confluent-kafka = { version = "^2.3.0", optional = true }
databricks-sdk = { version = "^0.14.0", optional = true }
databricks-sql-connector = { version = "^3.0.0", optional = true }
GitPython = "^3.1.37"
google-cloud-bigquery = { version = "^3.1.0", optional = true }
google-cloud-logging = { version = "^3.5.0", optional = true }
grpcio-tools = { version = "^1.59.3", optional = true }
jsonschema = "^4.18.6"
lkml = { version = "^1.3.1", optional = true }
looker-sdk = { version = "^23.6.0", optional = true }
<<<<<<< HEAD
metaphor-models = {path = "../app/@models/dist/metaphor_models-0.30.9-py3-none-any.whl"}
=======
metaphor-models = "0.30.8"
>>>>>>> 1f2d8581
msal = { version = "^1.20.0", optional = true }
msgraph-beta-sdk = { version = "1.0.0", optional = true }
pyarrow = { version = "^14.0.1", extras = ["pandas"]}
pycarlo = { version = "^0.8.1", optional = true }
pydantic = { version = "2.5.1", extras = ["email"]}
pymssql = { version = "^2.2.9", optional = true }
pymysql = { version = "^1.0.2", optional = true }
python = ">=3.8.1,<4.0"
python-dateutil = "^2.8.1"
PyYAML = "^6.0"
requests = "^2.28.1"
setuptools = "^68.0.0"
smart-open = "^6.3.0"
snowflake-connector-python = { version = "^3.5.0", optional = true }
SQLAlchemy = { version = "^1.4.46", optional = true}
sql-metadata = { version = "^2.8.0", optional = true }
sqllineage = { version = "~=1.3.8", optional = true }
tableauserverclient = { version = "^0.25", optional = true }
thoughtspot_rest_api_v1 = { version = "1.5.3", optional = true }
pathvalidate = "^3.2.0"

[tool.poetry.extras]
all = [
  "asyncpg",
  "avro",
  "azure-identity",
  "azure-mgmt-datafactory",
  "confluent-kafka",
  "databricks-sdk",
  "databricks-sql-connector",
  "GitPython",
  "google-cloud-bigquery",
  "google-cloud-logging",
  "grpcio-tools",
  "lkml",
  "looker-sdk",
  "msal",
  "msgraph-beta-sdk",
  "pycarlo",
  "pymssql",
  "pymysql",
  "pyserde",
  "snowflake-connector-python",
  "SQLAlchemy",
  "sql-metadata",
  "sqllineage",
  "tableauserverclient",
  "thoughtspot-rest-api-v1",
]
bigquery = ["google-cloud-bigquery", "google-cloud-logging", "sql-metadata"]
datafactory = ["azure-identity", "azure-mgmt-datafactory"]
dbt = []
kafka = ["confluent-kafka", "avro", "grpcio-tools"]
looker = ["GitPython", "lkml", "looker-sdk", "sql-metadata"]
metabase = ["sql-metadata"]
monte_carlo = ["pycarlo"]
mssql = ["pymssql"]
mysql = ["pymysql", "SQLAlchemy"]
postgresql = ["asyncpg"]
power_bi = ["msal", "msgraph-beta-sdk", "sql-metadata"]
redshift = ["asyncpg", "sqllineage"]
snowflake = ["snowflake-connector-python", "sql-metadata"]
synapse = ["pymssql"]
tableau = ["tableauserverclient", "sqllineage"]
throughtspot = ["thoughtspot-rest-api-v1"]
unity_catalog = ["databricks-sdk", "databricks-sql-connector"]

[tool.poetry.dev-dependencies]
bandit = "^1.7.2"
black = "^23.3.0"
coverage = "^7.1.0"
datamodel-code-generator = { extras = ["http"], version = "^0.22.0" }
flake8 = "^6.0.0"
freezegun = "^1.2.2"
isort = "^5.11.4"
mypy = "^1.5.1"
pytest = "^7.2.1"
pytest-asyncio = "^0.21.0"
pytest-cov = "^4.0.0"
types-attrs = "^19.1.0"
types-confluent-kafka = "^1.0.1"
types-freezegun = "^1.1.10"
types-protobuf = "^4.24.0.4"
types-python-dateutil = "^2.8.19.12"
types-pytz = "^2023.3.0.0"
types-PyYAML = "^6.0.4"
types-requests = "^2.28.11"

[build-system]
requires = ["poetry-core>=1.0.0"]
build-backend = "poetry.core.masonry.api"

[tool.pytest.ini_options]
asyncio_mode = "strict"

[tool.black]
exclude = "^/(metaphor/dbt/generated/.+)"

[tool.isort]
profile = "black"
extend_skip = [
  ".serverless",
  "dbt_manifest.py",
  "dbt_catalog.py"
]

[tool.mypy]
exclude = ["venv"]
ignore_missing_imports = true
plugins = ["pydantic.mypy"]

[tool.bandit]
exclude_dirs = ["venv"]
skips = [
  'B101',
  'B106',
  'B404',
  'B603',
  'B607',
  'B608'
]<|MERGE_RESOLUTION|>--- conflicted
+++ resolved
@@ -33,11 +33,7 @@
 jsonschema = "^4.18.6"
 lkml = { version = "^1.3.1", optional = true }
 looker-sdk = { version = "^23.6.0", optional = true }
-<<<<<<< HEAD
-metaphor-models = {path = "../app/@models/dist/metaphor_models-0.30.9-py3-none-any.whl"}
-=======
-metaphor-models = "0.30.8"
->>>>>>> 1f2d8581
+metaphor-models = "0.30.9"
 msal = { version = "^1.20.0", optional = true }
 msgraph-beta-sdk = { version = "1.0.0", optional = true }
 pyarrow = { version = "^14.0.1", extras = ["pandas"]}
