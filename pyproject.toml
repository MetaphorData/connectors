--- conflicted
+++ resolved
@@ -1,10 +1,6 @@
 [tool.poetry]
 name = "metaphor-connectors"
-<<<<<<< HEAD
-version = "0.13.139"
-=======
-version = "0.13.140"
->>>>>>> 3ce6fccf
+version = "0.13.141"
 license = "Apache-2.0"
 description = "A collection of Python-based 'connectors' that extract metadata from various sources to ingest into the Metaphor app."
 authors = ["Metaphor <dev@metaphor.io>"]
