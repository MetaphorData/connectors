[tool.poetry]
name = "metaphor-connectors"
<<<<<<< HEAD
version = "0.13.26"
=======
version = "0.13.28"
>>>>>>> 63375e0c
license = "Apache-2.0"
description = "A collection of Python-based 'connectors' that extract metadata from various sources to ingest into the Metaphor app."
authors = ["Metaphor <dev@metaphor.io>"]
readme = "README.md"
homepage = "https://metaphor.io"
repository = "https://github.com/MetaphorData/connectors"
packages = [
    { include = "metaphor" },
]

[tool.poetry.scripts]
metaphor = 'metaphor.__main__:main'

[tool.poetry.dependencies]
asyncpg = { version = "^0.27.0", optional = true }
aws-assume-role-lib = "^2.10.0"
azure-identity = { version = "^1.14.0", optional = true }
azure-mgmt-datafactory = { version = "^3.1.0", optional = true }
boto3 = "^1.28.57"
botocore = "^1.31.57"
canonicaljson = "^2.0.0"
databricks-sdk = { version = "^0.12.0", optional = true }
GitPython = "^3.1.37"
google-cloud-bigquery = { version = "^3.1.0", optional = true }
google-cloud-logging = { version = "^3.5.0", optional = true }
jsonschema = "^4.18.6"
lkml = { version = "^1.3.1", optional = true }
looker-sdk = { version = "^23.6.0", optional = true }
<<<<<<< HEAD
metaphor-models = "^0.27.12"
=======
metaphor-models = "0.27.11"
>>>>>>> 63375e0c
msal = { version = "^1.20.0", optional = true }
oscrypto = { git = "https://github.com/wbond/oscrypto.git", rev = "1547f53" } # Until oscrypto 1.3.1 is release: https://github.com/wbond/oscrypto/issues/78
pycarlo = { version = "^0.8.1", optional = true }
pydantic = { version = "^2.4.2", extras = ["email"]}
pymssql = { version = "^2.2.9", optional = true }
pymysql = { version = "^1.0.2", optional = true }
python = ">=3.8.1,<4.0"
python-dateutil = "^2.8.1"
PyYAML = "^6.0"
requests = "^2.28.1"
setuptools = "^68.0.0"
smart-open = "^6.3.0"
snowflake-connector-python = { version = "~=3.2.1", optional = true }
SQLAlchemy = { version = "^1.4.46", optional = true}
sql-metadata = { version = "^2.8.0", optional = true }
sqllineage = { version = "~=1.3.8", optional = true }
tableauserverclient = { version = "^0.25", optional = true }
thoughtspot_rest_api_v1 = { version = "1.5.3", optional = true }

[tool.poetry.extras]
all = [
  "asyncpg",
  "azure-identity",
  "azure-mgmt-datafactory",
  "databricks-sdk",
  "GitPython",
  "google-cloud-bigquery",
  "google-cloud-logging",
  "lkml",
  "looker-sdk",
  "msal",
  "pycarlo",
  "pymssql",
  "pymysql",
  "pyserde",
  "snowflake-connector-python",
  "SQLAlchemy",
  "sql-metadata",
  "sqllineage",
  "tableauserverclient",
  "thoughtspot-rest-api-v1",
]
bigquery = ["google-cloud-bigquery", "google-cloud-logging", "sql-metadata"]
datafactory = ["azure-identity", "azure-mgmt-datafactory"]
dbt = []
looker = ["GitPython", "lkml", "looker-sdk", "sql-metadata"]
metabase = ["sql-metadata"]
monte_carlo = ["pycarlo"]
mssql = ["pymssql"]
mysql = ["pymysql", "SQLAlchemy"]
postgresql = ["asyncpg"]
power_bi = ["msal", "sql-metadata"]
redshift = ["asyncpg", "sqllineage"]
snowflake = ["snowflake-connector-python", "sql-metadata"]
synapse = ["pymssql"]
tableau = ["tableauserverclient", "sqllineage"]
throughtspot = ["thoughtspot-rest-api-v1"]
unity_catalog = ["databricks-sdk"]

[tool.poetry.dev-dependencies]
bandit = "^1.7.2"
black = "^23.3.0"
coverage = "^7.1.0"
datamodel-code-generator = { extras = ["http"], version = "^0.22.0" }
flake8 = "^6.0.0"
freezegun = "^1.2.2"
isort = "^5.11.4"
mypy = "^1.5.1"
pytest = "^7.2.1"
pytest-asyncio = "^0.21.0"
pytest-cov = "^4.0.0"
types-attrs = "^19.1.0"
types-freezegun = "^1.1.10"
types-python-dateutil = "^2.8.19.12"
types-pytz = "^2023.3.0.0"
types-PyYAML = "^6.0.4"
types-requests = "^2.28.11"

[build-system]
requires = ["poetry-core>=1.0.0"]
build-backend = "poetry.core.masonry.api"

[tool.pytest.ini_options]
asyncio_mode = "strict"

[tool.black]
exclude = "^/(metaphor/dbt/generated/.+)"

[tool.isort]
profile = "black"
extend_skip = [
  ".serverless",
  "dbt_manifest.py",
  "dbt_catalog.py"
]

[tool.mypy]
exclude = ["venv"]
ignore_missing_imports = true
plugins = ["pydantic.mypy"]

[tool.bandit]
exclude_dirs = ["venv"]
skips = [
  'B101',
  'B106',
  'B404',
  'B603',
  'B607',
  'B608'
]<|MERGE_RESOLUTION|>--- conflicted
+++ resolved
@@ -1,10 +1,6 @@
 [tool.poetry]
 name = "metaphor-connectors"
-<<<<<<< HEAD
-version = "0.13.26"
-=======
-version = "0.13.28"
->>>>>>> 63375e0c
+version = "0.13.29"
 license = "Apache-2.0"
 description = "A collection of Python-based 'connectors' that extract metadata from various sources to ingest into the Metaphor app."
 authors = ["Metaphor <dev@metaphor.io>"]
@@ -33,11 +29,7 @@
 jsonschema = "^4.18.6"
 lkml = { version = "^1.3.1", optional = true }
 looker-sdk = { version = "^23.6.0", optional = true }
-<<<<<<< HEAD
-metaphor-models = "^0.27.12"
-=======
-metaphor-models = "0.27.11"
->>>>>>> 63375e0c
+metaphor-models = "0.27.12"
 msal = { version = "^1.20.0", optional = true }
 oscrypto = { git = "https://github.com/wbond/oscrypto.git", rev = "1547f53" } # Until oscrypto 1.3.1 is release: https://github.com/wbond/oscrypto/issues/78
 pycarlo = { version = "^0.8.1", optional = true }
