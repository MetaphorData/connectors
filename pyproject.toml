[tool.poetry]
name = "metaphor-connectors"
version = "0.13.120"
license = "Apache-2.0"
description = "A collection of Python-based 'connectors' that extract metadata from various sources to ingest into the Metaphor app."
authors = ["Metaphor <dev@metaphor.io>"]
readme = "README.md"
homepage = "https://metaphor.io"
repository = "https://github.com/MetaphorData/connectors"
packages = [
    { include = "metaphor" },
]

[tool.poetry.scripts]
metaphor = 'metaphor.__main__:main'

[tool.poetry.dependencies]
asyncpg = { version = "^0.29.0", optional = true }
avro = { version = "^1.11.3", optional = true }
aws-assume-role-lib = "^2.10.0"
azure-identity = { version = "^1.14.0", optional = true }
azure-mgmt-datafactory = { version = "^3.1.0", optional = true }
beautifulsoup4 = { version = "^4.12.3", optional = true }
boto3 = "^1.28.57"
botocore = "^1.31.58"
canonicaljson = "^2.0.0"
confluent-kafka = { version = "^2.3.0", optional = true }
databricks-sdk = { version = "^0.14.0", optional = true }
databricks-sql-connector = { version = "^3.0.0", optional = true }
fastavro = { version = "^1.9.2", optional = true }
GitPython = "^3.1.37"
google-cloud-bigquery = { version = "^3.1.0", optional = true }
google-cloud-logging = { version = "^3.5.0", optional = true }
gql = { extras = ["requests"], version = "^3.4.1", optional = true }
grpcio-tools = { version = "^1.59.3", optional = true }
jsonschema = "^4.18.6"
lkml = { version = "^1.3.1", optional = true }
llama-hub = {version = "0.0.67", optional = true }
looker-sdk = { version = "^23.6.0", optional = true }
<<<<<<< HEAD
lxml = { version = "~=5.0.0", optional = true }
metaphor-models = "0.30.15"
=======
metaphor-models = "0.30.16"
>>>>>>> 3c77c899
more-itertools = { version = "^10.1.0", optional = true }
msal = { version = "^1.20.0", optional = true }
msgraph-beta-sdk = { version = "1.0.0", optional = true }
parse = { version = "^1.20.0", optional = true }
pathvalidate = "^3.2.0"
pyarrow = { version = "^14.0.1", extras = ["pandas"]}
pycarlo = { version = "^0.8.1", optional = true }
pydantic = { version = "2.5.1", extras = ["email"]}
pyhive = { version = "^0.7.0", optional = true }
pymssql = { version = "^2.2.9", optional = true }
pymysql = { version = "^1.0.2", optional = true }
python = ">=3.8.1,<3.12"
python-dateutil = "^2.8.1"
PyYAML = "^6.0"
requests = "^2.28.1"
sasl = { version = "^0.3.1", optional = true }
setuptools = "^68.0.0"
smart-open = "^6.3.0"
snowflake-connector-python = { version = "^3.5.0", optional = true }
SQLAlchemy = { version = "^1.4.46", optional = true}
sql-metadata = { version = "^2.8.0", optional = true }
sqllineage = { version = "~=1.3.8", optional = true }
tableauserverclient = { version = "^0.25", optional = true }
thoughtspot_rest_api_v1 = { version = "1.5.3", optional = true }
thrift = { version = "^0.16.0", optional = true }
thrift-sasl = { version = "^0.4.3", optional = true }
trino = { version = "^0.327.0", optional = true }

[tool.poetry.extras]
all = [
  "asyncpg",
  "avro",
  "azure-identity",
  "azure-mgmt-datafactory",
  "beautifulsoup4",
  "confluent-kafka",
  "databricks-sdk",
  "databricks-sql-connector",
  "fastavro",
  "GitPython",
  "google-cloud-bigquery",
  "google-cloud-logging",
  "gql",
  "grpcio-tools",
  "lkml",
  "looker-sdk",
  "lxml",
  "more-itertools",
  "msal",
  "msgraph-beta-sdk",
  "llama-hub",
  "parse",
  "pycarlo",
  "pyhive",
  "pymssql",
  "pymysql",
  "pyserde",
  "sasl",
  "snowflake-connector-python",
  "SQLAlchemy",
  "sql-metadata",
  "sqllineage",
  "tableauserverclient",
  "thoughtspot-rest-api-v1",
  "thrift",
  "thrift-sasl",
  "trino",
]
bigquery = ["google-cloud-bigquery", "google-cloud-logging", "sql-metadata"]
datafactory = ["azure-identity", "azure-mgmt-datafactory"]
datahub = ["gql"]
dbt = []
hive = ["pyhive", "sasl", "thrift", "thrift-sasl"]
kafka = ["confluent-kafka", "avro", "grpcio-tools"]
looker = ["GitPython", "lkml", "looker-sdk", "sql-metadata"]
metabase = ["sql-metadata"]
monte_carlo = ["pycarlo"]
mssql = ["pymssql"]
mysql = ["pymysql", "SQLAlchemy"]
notion = ["llama-hub"]
postgresql = ["asyncpg"]
power_bi = ["msal", "msgraph-beta-sdk", "sql-metadata"]
redshift = ["asyncpg", "sqllineage"]
s3 = ["fastavro", "more-itertools", "parse"]
snowflake = ["snowflake-connector-python", "sql-metadata"]
static_web = ["beautifulsoup4", "llama-hub", "lxml"]
synapse = ["pymssql"]
tableau = ["tableauserverclient", "sqllineage"]
throughtspot = ["thoughtspot-rest-api-v1"]
trino = ["trino"]
unity_catalog = ["databricks-sdk", "databricks-sql-connector"]

[tool.poetry.dev-dependencies]
bandit = "^1.7.2"
black = "^23.3.0"
coverage = "^7.1.0"
datamodel-code-generator = { extras = ["http"], version = "^0.25.1" }
flake8 = "^6.0.0"
freezegun = "^1.2.2"
isort = "^5.11.4"
minio = "7.2.0" # 7.2.1 introduces urllib3 v2, which will break everything else
mypy = "^1.5.1"
mypy-boto3-s3 = "^1.34.0"
pyarrow-stubs = "^10.0.1.7"
pytest = "^7.2.1"
pytest-asyncio = "^0.21.0"
pytest-cov = "^4.0.0"
pytest-testmon = "^2.1.0"
testcontainers = "^3.7.1"
testcontainers-minio = "^0.0.1rc1"
types-attrs = "^19.1.0"
types-confluent-kafka = "^1.0.1"
types-freezegun = "^1.1.10"
types-protobuf = "^4.24.0.4"
types-python-dateutil = "^2.8.19.12"
types-pytz = "^2023.3.0.0"
types-PyYAML = "^6.0.4"
types-requests = "^2.28.11"

[build-system]
requires = ["poetry-core>=1.0.0"]
build-backend = "poetry.core.masonry.api"

[tool.pytest.ini_options]
asyncio_mode = "strict"

[tool.black]
exclude = "^/(metaphor/dbt/generated/.+)"

[tool.isort]
profile = "black"
extend_skip = [
  ".serverless",
  "dbt_manifest.py",
  "dbt_catalog.py"
]

[tool.mypy]
exclude = ["venv"]
explicit_package_bases = true
ignore_missing_imports = true
plugins = ["pydantic.mypy"]

[tool.bandit]
exclude_dirs = ["venv"]
skips = [
  'B101',
  'B106',
  'B404',
  'B603',
  'B607',
  'B608'
]<|MERGE_RESOLUTION|>--- conflicted
+++ resolved
@@ -1,6 +1,6 @@
 [tool.poetry]
 name = "metaphor-connectors"
-version = "0.13.120"
+version = "0.13.122"
 license = "Apache-2.0"
 description = "A collection of Python-based 'connectors' that extract metadata from various sources to ingest into the Metaphor app."
 authors = ["Metaphor <dev@metaphor.io>"]
@@ -37,12 +37,8 @@
 lkml = { version = "^1.3.1", optional = true }
 llama-hub = {version = "0.0.67", optional = true }
 looker-sdk = { version = "^23.6.0", optional = true }
-<<<<<<< HEAD
 lxml = { version = "~=5.0.0", optional = true }
-metaphor-models = "0.30.15"
-=======
 metaphor-models = "0.30.16"
->>>>>>> 3c77c899
 more-itertools = { version = "^10.1.0", optional = true }
 msal = { version = "^1.20.0", optional = true }
 msgraph-beta-sdk = { version = "1.0.0", optional = true }
