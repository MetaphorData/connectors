--- conflicted
+++ resolved
@@ -24,11 +24,7 @@
 google-cloud-logging = { version = "^3.1.0", optional = true }
 lkml = { version = "^1.2.0", optional = true }
 looker-sdk = { version = "^22.4.0", optional = true }
-<<<<<<< HEAD
 metaphor-models = "^0.13.8"
-=======
-metaphor-models = "^0.13.7"
->>>>>>> ee8f572d
 metaphor-sqllineage = { version = "^1.3.6", optional = true }
 msal = { version = "^1.17.0", optional = true }
 pydantic = "~=1.9.0"
