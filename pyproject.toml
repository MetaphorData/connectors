[tool.poetry]
name = "metaphor-connectors"
<<<<<<< HEAD
version = "0.10.115"
=======
version = "0.10.127"
>>>>>>> 622d389b
license = "Apache-2.0"
description = "A collection of Python-based 'connectors' that extract metadata from various sources to ingest into the Metaphor app."
authors = ["Metaphor <dev@metaphor.io>"]
packages = [
    { include = "metaphor" },
]

[tool.poetry.dependencies]
asyncpg = { version = "^0.25.0", optional = true }
aws-assume-role-lib = "^2.10.0"
boto3 = "^1.24.20"
botocore = "^1.27.20"
canonicaljson = "^1.4.0"
fastjsonschema = "^2.15.1"
GitPython = "^3.1.0"
google-api-python-client = { version = "^2.36.0", optional = true }
google-auth-oauthlib = { version = "^0.5.0", optional = true }
google-cloud-bigquery = { version = "^3.2.0", optional = true }
google-cloud-logging = { version = "^3.1.0", optional = true }
lkml = { version = "^1.2.0", optional = true }
looker-sdk = { version = "^22.4.0", optional = true }
<<<<<<< HEAD
metaphor-models = "^0.8.7"
=======
metaphor-models = "^0.9.0"
>>>>>>> 622d389b
msal = { version = "^1.17.0", optional = true }
pydantic = "^1.9.0"
python = ">=3.7,<3.11"  # See https://github.com/googleapis/python-bigquery/issues/856
python-dateutil = "^2.8.1"
PyYAML = "^6.0"
requests = "^2.27.1"
slack-sdk = { version = "^3.5.1", optional = true }
smart-open = "^5.0.0"
snowflake-connector-python = { version = "~=2.7.0", optional = true }
sql-metadata = { version = "^2.6.0", optional = true }
tableauserverclient = { version = "^0.17.0", optional = true }
thoughtspot-rest-api-sdk = { version = "~=1.11.0", optional = true }

[tool.poetry.extras]
all = [
  "asyncpg",
  "GitPython",
  "google-api-python-client",
  "google-auth-oauthlib",
  "google-cloud-bigquery",
  "google-cloud-logging",
  "lkml",
  "looker-sdk",
  "msal",
  "pyserde",
  "slack-sdk",
  "snowflake-connector-python",
  "sql-metadata",
  "tableauserverclient",
  "thoughtspot-rest-api-sdk",
]
bigquery = ["google-cloud-bigquery", "google-cloud-logging", "sql-metadata"]
dbt = []
google_directory = ["google-api-python-client", "google-auth-oauthlib"]
looker = ["GitPython", "lkml", "looker-sdk", "sql-metadata"]
metabase = ["sql-metadata"]
postgresql = ["asyncpg"]
power_bi = ["msal"]
redshift = ["asyncpg"]
slack_directory = ["slack-sdk"]
snowflake = ["snowflake-connector-python", "sql-metadata"]
tableau = ["tableauserverclient"]
throughtspot = ["thoughtspot-rest-api-sdk"]

[tool.poetry.dev-dependencies]
apache-airflow = "^2.3.0"
bandit = "^1.7.2"
black = "^22.1"
datamodel-code-generator = { extras = ["http"], version = "^0.11.14" }
flake8 = "^4.0.1"
freezegun = "^1.1.0"
isort = "^5.8.0"
mypy = "^0.961"
pytest = "^6.2.2"
pytest-asyncio = "^0.18.0"
pytest-cov = "^3.0.0"
types-attrs = "^19.1.0"
types-freezegun = "^0.1.4"
types-pytz = "^2021.3.4"
types-PyYAML = "^6.0.4"
types-requests = "^2.25.0"

[build-system]
requires = ["poetry-core>=1.0.0"]
build-backend = "poetry.core.masonry.api"

[tool.pytest.ini_options]
asyncio_mode = "strict"

[tool.black]
exclude = "^/(metaphor/dbt/generated/.+)"

[tool.isort]
profile = "black"
extend_skip = [
  ".serverless",
  "dbt_manifest.py",
  "dbt_catalog.py"
]

[tool.mypy]
exclude = ["venv"]
ignore_missing_imports = true
plugins = ["pydantic.mypy"]

[tool.bandit]
exclude_dirs = ["venv"]
skips = ['B101', 'B106', 'B608']<|MERGE_RESOLUTION|>--- conflicted
+++ resolved
@@ -1,10 +1,6 @@
 [tool.poetry]
 name = "metaphor-connectors"
-<<<<<<< HEAD
-version = "0.10.115"
-=======
-version = "0.10.127"
->>>>>>> 622d389b
+version = "0.10.128"
 license = "Apache-2.0"
 description = "A collection of Python-based 'connectors' that extract metadata from various sources to ingest into the Metaphor app."
 authors = ["Metaphor <dev@metaphor.io>"]
@@ -26,11 +22,7 @@
 google-cloud-logging = { version = "^3.1.0", optional = true }
 lkml = { version = "^1.2.0", optional = true }
 looker-sdk = { version = "^22.4.0", optional = true }
-<<<<<<< HEAD
-metaphor-models = "^0.8.7"
-=======
-metaphor-models = "^0.9.0"
->>>>>>> 622d389b
+metaphor-models = "^0.10.0"
 msal = { version = "^1.17.0", optional = true }
 pydantic = "^1.9.0"
 python = ">=3.7,<3.11"  # See https://github.com/googleapis/python-bigquery/issues/856
