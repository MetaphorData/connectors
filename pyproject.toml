[tool.poetry]
name = "metaphor-connectors"
<<<<<<< HEAD
version = "0.12.60"
=======
version = "0.13.2"
>>>>>>> bd2adc47
license = "Apache-2.0"
description = "A collection of Python-based 'connectors' that extract metadata from various sources to ingest into the Metaphor app."
authors = ["Metaphor <dev@metaphor.io>"]
readme = "README.md"
homepage = "https://metaphor.io"
repository = "https://github.com/MetaphorData/connectors"
packages = [
    { include = "metaphor" },
]

[tool.poetry.scripts]
metaphor = 'metaphor.__main__:main'

[tool.poetry.dependencies]
asyncpg = { version = "^0.27.0", optional = true }
aws-assume-role-lib = "^2.10.0"
azure-identity = { version = "^1.14.0", optional = true }
azure-mgmt-datafactory = { version = "^3.1.0", optional = true }
boto3 = "^1.28.57"
botocore = "^1.31.57"
canonicaljson = "^2.0.0"
databricks-cli = { version = "^0.17.3", optional = true }
GitPython = "^3.1.37"
google-cloud-bigquery = { version = "^3.1.0", optional = true }
google-cloud-logging = { version = "^3.5.0", optional = true }
jsonschema = "^4.18.6"
lkml = { version = "^1.3.1", optional = true }
looker-sdk = { version = "^23.6.0", optional = true }
<<<<<<< HEAD
metaphor-models = "0.26.17"
=======
metaphor-models = "0.27.0"
>>>>>>> bd2adc47
msal = { version = "^1.20.0", optional = true }
pycarlo = { version = "^0.8.1", optional = true }
pydantic = "^1.10.0"
pymssql = { version = "2.2.7", optional = true } # pymssql 2.2.8 is currently broken
pymysql = { version = "^1.0.2", optional = true }
python = ">=3.8.1,<4.0"
python-dateutil = "^2.8.1"
PyYAML = "^6.0"
requests = "^2.28.1"
setuptools = "^68.0.0"
smart-open = "^6.3.0"
snowflake-connector-python = { version = "~=3.2.1", optional = true }
SQLAlchemy = { version = "^1.4.46", optional = true}
sql-metadata = { version = "^2.8.0", optional = true }
sqllineage = { version = "~=1.3.8", optional = true }
tableauserverclient = { version = "^0.25", optional = true }
thoughtspot_rest_api_v1 = { version = "1.5.3", optional = true }

[tool.poetry.extras]
all = [
  "asyncpg",
  "azure-identity",
  "azure-mgmt-datafactory",
  "databricks-cli",
  "GitPython",
  "google-cloud-bigquery",
  "google-cloud-logging",
  "lkml",
  "looker-sdk",
  "msal",
  "pycarlo",
  "pymssql",
  "pymysql",
  "pyserde",
  "snowflake-connector-python",
  "SQLAlchemy",
  "sql-metadata",
  "sqllineage",
  "tableauserverclient",
  "thoughtspot-rest-api-v1",
]
bigquery = ["google-cloud-bigquery", "google-cloud-logging", "sql-metadata"]
datafactory = ["azure-identity", "azure-mgmt-datafactory"]
dbt = []
looker = ["GitPython", "lkml", "looker-sdk", "sql-metadata"]
metabase = ["sql-metadata"]
monte_carlo = ["pycarlo"]
mssql = ["pymssql"]
mysql = ["pymysql", "SQLAlchemy"]
postgresql = ["asyncpg"]
power_bi = ["msal", "sql-metadata"]
redshift = ["asyncpg", "sqllineage"]
snowflake = ["snowflake-connector-python", "sql-metadata"]
synapse = ["pymssql"]
tableau = ["tableauserverclient", "sqllineage"]
throughtspot = ["thoughtspot-rest-api-v1"]
unity_catalog = ["databricks-cli"]

[tool.poetry.dev-dependencies]
bandit = "^1.7.2"
black = "^23.3.0"
coverage = "^7.1.0"
datamodel-code-generator = { extras = ["http"], version = "^0.22.0" }
flake8 = "^6.0.0"
freezegun = "^1.2.2"
isort = "^5.11.4"
mypy = "^1.5.1"
pytest = "^7.2.1"
pytest-asyncio = "^0.21.0"
pytest-cov = "^4.0.0"
types-attrs = "^19.1.0"
types-freezegun = "^1.1.10"
types-python-dateutil = "^2.8.19.12"
types-pytz = "^2023.3.0.0"
types-PyYAML = "^6.0.4"
types-requests = "^2.28.11"

[build-system]
requires = ["poetry-core>=1.0.0"]
build-backend = "poetry.core.masonry.api"

[tool.pytest.ini_options]
asyncio_mode = "strict"

[tool.black]
exclude = "^/(metaphor/dbt/generated/.+)"

[tool.isort]
profile = "black"
extend_skip = [
  ".serverless",
  "dbt_manifest.py",
  "dbt_catalog.py"
]

[tool.mypy]
exclude = ["venv"]
ignore_missing_imports = true
plugins = ["pydantic.mypy"]

[tool.bandit]
exclude_dirs = ["venv"]
skips = ['B101', 'B106', 'B608']<|MERGE_RESOLUTION|>--- conflicted
+++ resolved
@@ -1,10 +1,6 @@
 [tool.poetry]
 name = "metaphor-connectors"
-<<<<<<< HEAD
-version = "0.12.60"
-=======
 version = "0.13.2"
->>>>>>> bd2adc47
 license = "Apache-2.0"
 description = "A collection of Python-based 'connectors' that extract metadata from various sources to ingest into the Metaphor app."
 authors = ["Metaphor <dev@metaphor.io>"]
@@ -33,11 +29,7 @@
 jsonschema = "^4.18.6"
 lkml = { version = "^1.3.1", optional = true }
 looker-sdk = { version = "^23.6.0", optional = true }
-<<<<<<< HEAD
-metaphor-models = "0.26.17"
-=======
 metaphor-models = "0.27.0"
->>>>>>> bd2adc47
 msal = { version = "^1.20.0", optional = true }
 pycarlo = { version = "^0.8.1", optional = true }
 pydantic = "^1.10.0"
