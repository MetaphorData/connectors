--- conflicted
+++ resolved
@@ -1,10 +1,6 @@
 [tool.poetry]
 name = "metaphor-connectors"
-<<<<<<< HEAD
-version = "0.10.20"
-=======
-version = "0.10.21"
->>>>>>> 2eb6daec
+version = "0.10.22"
 license = "Apache-2.0"
 description = "A collection of Python-based 'connectors' that extract metadata from various sources to ingest into the Metaphor app."
 authors = ["Metaphor <dev@metaphor.io>"]
