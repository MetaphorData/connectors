--- conflicted
+++ resolved
@@ -1,10 +1,6 @@
 [tool.poetry]
 name = "metaphor-connectors"
-<<<<<<< HEAD
-version = "0.13.132"
-=======
 version = "0.13.166"
->>>>>>> 5fb27f41
 license = "Apache-2.0"
 description = "A collection of Python-based 'connectors' that extract metadata from various sources to ingest into the Metaphor app."
 authors = ["Metaphor <dev@metaphor.io>"]
@@ -40,17 +36,11 @@
 grpcio-tools = { version = "^1.59.3", optional = true }
 jsonschema = "^4.18.6"
 lkml = { version = "^1.3.1", optional = true }
-<<<<<<< HEAD
-llama-index = { version = "0.10.*", optional = true }
-llama-index-embeddings-azure-openai = { version = "0.1.*", optional = true }
-llama-index-readers-notion = { version = "0.1.*", optional = true }
-llama-index-readers-microsoft-sharepoint = { version = "0.1.*", optional = true }
-=======
 llama-index = { version = "^0.10.19", optional = true }
 llama-index-embeddings-azure-openai = { version = "^0.1.6", optional = true }
 llama-index-readers-confluence = { version = "^0.1.4", optional = true }
+llama-index-readers-microsoft-sharepoint = { version = "0.1.*", optional = true }
 llama-index-readers-notion = { version = "^0.1.6", optional = true }
->>>>>>> 5fb27f41
 looker-sdk = { version = "^23.6.0", optional = true }
 lxml = { version = "~=5.0.0", optional = true }
 metaphor-models = "0.33.1"
@@ -105,13 +95,9 @@
   "looker-sdk",
   "llama-index",
   "llama-index-embeddings-azure-openai",
-<<<<<<< HEAD
+  "llama-index-readers-confluence",
+  "llama-index-readers-microsoft-sharepoint",
   "llama-index-readers-notion",
-  "llama-index-readers-microsoft-sharepoint",
-=======
-  "llama-index-readers-confluence",
-  "llama-index-readers-notion",
->>>>>>> 5fb27f41
   "lxml",
   "more-itertools",
   "msal",
@@ -155,11 +141,7 @@
 s3 = ["fastavro", "more-itertools", "parse"]
 sharepoint = ["azure-identity", "beautifulsoup4", "docx2txt", "llama-index", "llama-index-readers-microsoft-sharepoint", "lxml", "msgraph-beta-sdk", "pypdf", "python-pptx"]
 snowflake = ["snowflake-connector-python", "sql-metadata"]
-<<<<<<< HEAD
-static_web = ["beautifulsoup4", "llama-index", "llama-index-embeddings-azure-openai", "llama-index-readers-notion", "lxml"]
-=======
 static_web = ["beautifulsoup4", "llama-index", "llama-index-embeddings-azure-openai", "lxml"]
->>>>>>> 5fb27f41
 synapse = ["pymssql"]
 tableau = ["tableauserverclient", "sqllineage"]
 throughtspot = ["thoughtspot-rest-api-v1"]
