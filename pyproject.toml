--- conflicted
+++ resolved
@@ -1,10 +1,6 @@
 [tool.poetry]
 name = "metaphor-connectors"
-<<<<<<< HEAD
-version = "0.13.114"
-=======
-version = "0.13.116"
->>>>>>> 9f6fcacf
+version = "0.13.118"
 license = "Apache-2.0"
 description = "A collection of Python-based 'connectors' that extract metadata from various sources to ingest into the Metaphor app."
 authors = ["Metaphor <dev@metaphor.io>"]
@@ -41,12 +37,8 @@
 lkml = { version = "^1.3.1", optional = true }
 llama-hub = {version = "0.0.67", optional = true }
 looker-sdk = { version = "^23.6.0", optional = true }
-<<<<<<< HEAD
 lxml = { version = "~=5.0.0", optional = true }
-metaphor-models = "0.30.13"
-=======
 metaphor-models = "0.30.15"
->>>>>>> 9f6fcacf
 more-itertools = { version = "^10.1.0", optional = true }
 msal = { version = "^1.20.0", optional = true }
 msgraph-beta-sdk = { version = "1.0.0", optional = true }
