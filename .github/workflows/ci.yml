---
name: CI

env:
<<<<<<< HEAD
  PYTHON_VERSION: 9
  POETRY_VERSION: 1.2.2
=======
  PYTHON_VERSION: 3.9
  POETRY_VERSION: 1.8.3
>>>>>>> 4cb34bd1

# Run this build workflow for every new PR
on:
  pull_request:
    branches: [main]
  merge_group:

permissions:
  contents: read
  pull-requests: write

defaults:
  run:
    shell: bash

jobs:
  check-py:
    name: Check Python code
    runs-on: ubuntu-latest
    steps:
      - name: Checkout code
        uses: actions/checkout@v4

      - name: Setup python
        uses: actions/setup-python@v5
        with:
          python-version: ${{ env.PYTHON_VERSION }}

      - name: Setup Poetry
        uses: abatilo/actions-poetry@v2
        with:
          poetry-version: ${{ env.POETRY_VERSION }}

      - name: Setup dev libs
        run: |
          sudo apt-get install libsasl2-dev

      - name: Lint & Type Check
        run: |
          poetry install -E all
          poetry run flake8
          poetry run black --check .
          poetry run isort --check .
          poetry run mypy . --explicit-package-bases
          poetry run bandit -r . -c pyproject.toml

      - name: Test
        run: |
          poetry run coverage run -m pytest
          poetry run coverage xml

      - name: Codecov
        uses: codecov/codecov-action@v4
        env:
          CODECOV_TOKEN: ${{ secrets.CODECOV_TOKEN }}

      - name: Pytest coverage comment
        uses: orgoro/coverage@v3
        with:
          coverageFile: ./coverage.xml
          token: ${{ secrets.GITHUB_TOKEN }}
          thresholdAll: 0.85
          thresholdNew: 0.85
          thresholdModified: 0.0

      - name: Check bumped version
        run: bash .github/scripts/check_version.sh

  docker:
    name: Docker build
    runs-on: ubuntu-latest
    steps:
      - name: Checkout code
        uses: actions/checkout@v4

      - name: Setup python
        uses: actions/setup-python@v5
        with:
          python-version: ${{ env.PYTHON_VERSION }}

      - name: Setup Poetry
        uses: abatilo/actions-poetry@v2
        with:
          poetry-version: ${{ env.POETRY_VERSION }}

      - name: Export requirements.txt
        run: poetry export -E all -f requirements.txt --output requirements.txt

      - name: Build Docker image
        uses: docker/build-push-action@v2
        with:
          context: .
          push: false<|MERGE_RESOLUTION|>--- conflicted
+++ resolved
@@ -2,13 +2,8 @@
 name: CI
 
 env:
-<<<<<<< HEAD
-  PYTHON_VERSION: 9
-  POETRY_VERSION: 1.2.2
-=======
   PYTHON_VERSION: 3.9
   POETRY_VERSION: 1.8.3
->>>>>>> 4cb34bd1
 
 # Run this build workflow for every new PR
 on:
